--- conflicted
+++ resolved
@@ -59,11 +59,8 @@
 (require 'org-roam-dailies)
 (require 'org-roam-db)
 (require 'org-roam-doctor)
-<<<<<<< HEAD
+(require 'org-roam-graph)
 (require 'org-roam-link)
-=======
-(require 'org-roam-graph)
->>>>>>> a05b1ebc
 
 ;;;; Declarations
 (defvar org-ref-cite-types) ;; from org-ref-core.el
@@ -550,33 +547,6 @@
                           `((booleanp (list symbolp …))
                             ,wrong-type))))))
 
-<<<<<<< HEAD
-(defun org-roam--org-roam-title-p (title)
-  "Return t if TITLE is part of Org-roam system, nil otherwise.
-TITLE may be either an Org-roam TITLE or ALIAS"
-  (if (org-roam-db-query [:select 1 :from titles :where (like titles $r1) :limit 1]
-                         (format "%%\"%s\"%%" title))
-      t nil))
-
-(defun org-roam--get-file-from-title (title)
-  "Return filename from Org-roam database corresponding to TITLE.
-TITLE is TITLE/ALIAS of an Org-roam note.
-Return nil if no match is found."
-  (caar (org-roam-db-query [:select [file] :from titles :where (like titles $r1) :limit 1]
-                           (format "%%\"%s\"%%" title))))
-
-(defun org-roam--get-title-from-file (path)
-  "Return title/aliases for a filename PATH in the Org-roam database.
-This function differs from `org-roam-db--get-titles' because it will
-match against a filename without an absolute path."
-  (org-roam-db-query [:select [titles] :from titles :where (like file $r1) :limit 1]
-                           (format "%%/%s%%" path)))
-
-(defun org-roam--ref-type-p (type)
-  "Return t if the ref from current buffer is TYPE."
-  (let ((current (car (org-roam--extract-ref))))
-    (eq current type)))
-=======
 (defun org-roam--cite-prefix (ref)
   "Return the citation prefix of REF, or nil otherwise.
 The prefixes are defined in `org-ref-cite-types`.
@@ -599,7 +569,6 @@
                      (is-website "website")
                      (t "roam"))))
     type))
->>>>>>> a05b1ebc
 
 (defun org-roam--extract-ref ()
   "Extract the ref from current buffer and return the type and the key of the ref."
@@ -619,6 +588,27 @@
   "Return t if the ref from current buffer is TYPE."
   (let ((current (car (org-roam--extract-ref))))
     (eq current type)))
+
+(defun org-roam--org-roam-title-p (title)
+  "Return t if TITLE is part of Org-roam system, nil otherwise.
+TITLE may be either an Org-roam TITLE or ALIAS"
+  (if (org-roam-db-query [:select 1 :from titles :where (like titles $r1) :limit 1]
+                         (format "%%\"%s\"%%" title))
+      t nil))
+
+(defun org-roam--get-file-from-title (title)
+  "Return filename from Org-roam database corresponding to TITLE.
+TITLE is TITLE/ALIAS of an Org-roam note.
+Return nil if no match is found."
+  (caar (org-roam-db-query [:select [file] :from titles :where (like titles $r1) :limit 1]
+                           (format "%%\"%s\"%%" title))))
+
+(defun org-roam--get-title-from-file (path)
+  "Return title/aliases for a filename PATH in the Org-roam database.
+This function differs from `org-roam-db--get-titles' because it will
+match against a filename without an absolute path."
+  (org-roam-db-query [:select [titles] :from titles :where (like file $r1) :limit 1]
+                           (format "%%/%s%%" path)))
 
 ;;;; Title/Path/Slug conversion
 (defun org-roam--path-to-slug (path)
@@ -668,64 +658,6 @@
                        target))
      description)))
 
-<<<<<<< HEAD
-(defun org-roam-insert (&optional lowercase filter-fn description)
-  "Find an Org-roam file, and insert a relative org link to it at point.
-If LOWERCASE, downcase the title before insertion.
-FILTER-FN is the name of a function to apply on the candidates
-which takes as its argument an alist of path-completions.
-If DESCRIPTION is provided, use this as the link label. See
-`org-roam--get-title-path-completions' for details.
-If `org-roam-link-enabled' is non-nil combine standard title
-completions with in-buffer roam-link titles, and insert roam-link
-instead of standard file-link."
-  (interactive "P")
-  (let* ((region (and (region-active-p)
-                      ;; following may lose active region, so save it
-                      (cons (region-beginning) (region-end))))
-         (region-text (when region
-                        (buffer-substring-no-properties
-                         (car region) (cdr region))))
-         (completions (--> (org-roam--get-title-path-completions)
-                           (if filter-fn
-                               (funcall filter-fn it)
-                             it)))
-         (in-buffer-completions (funcall (or filter-fn #'identity)
-                                         (org-roam-link--current-buffer-roam-link-titles)))
-         (title (if org-roam-link-enabled
-                    (org-roam-completion--completing-read
-                     "Roam note: " (-union (map-keys completions) in-buffer-completions)
-                     :initial-input region-text)
-                  (org-roam-completion--completing-read "File: " completions
-                                                        :initial-input region-text)))
-         (description (or description region-text title))
-         (target-file-path (cdr (assoc title completions)))
-         (link-description (org-roam--format-link-title (if lowercase
-                                                            (downcase description)
-                                                          description))))
-    (cond (org-roam-link-enabled
-           (when region ;; Remove previously selected text.
-             (delete-region (car region) (cdr region)))
-           (insert (format "[[roam:%s]]" title)))
-          ((and target-file-path
-                (file-exists-p target-file-path))
-           (when region ;; Remove previously selected text.
-             (delete-region (car region) (cdr region)))
-           (insert (org-roam--format-link target-file-path link-description)))
-          ((org-roam-capture--in-process-p)
-           (user-error "Nested Org-roam capture processes not supported"))
-          (t (let ((org-roam-capture--info `(('title . ,title)
-                                             ('slug . ,(org-roam--title-to-slug title))))
-                   (org-roam-capture--context 'title))
-               (add-hook 'org-capture-after-finalize-hook #'org-roam-capture--insert-link-h)
-               (setq org-roam-capture-additional-template-props (list :region region
-                                                                      :link-description link-description
-                                                                      :capture-fn 'org-roam-insert))
-               (org-roam--with-template-error 'org-roam-capture-templates
-                 (org-roam-capture--capture)))))))
-
-=======
->>>>>>> a05b1ebc
 (defun org-roam--get-title-path-completions ()
   "Return an alist for completion.
 The car is the displayed title for completion, and the cdr is the
@@ -1219,12 +1151,19 @@
 (defun org-roam-insert (&optional lowercase completions filter-fn description)
   "Find an Org-roam file, and insert a relative org link to it at point.
 If LOWERCASE, downcase the title before insertion.
+  
 COMPLETIONS is a list of completions to be used instead of
 `org-roam--get-title-path-completions`.
+  
 FILTER-FN is the name of a function to apply on the candidates
 which takes as its argument an alist of path-completions.
+  
 If DESCRIPTION is provided, use this as the link label.  See
-`org-roam--get-title-path-completions' for details."
+`org-roam--get-title-path-completions' for details.
+  
+If `org-roam-link-enabled' is non-nil combine standard title
+completions with in-buffer roam-link titles, and insert roam-link
+instead of standard file-link."
   (interactive "P")
   (let* ((region (and (region-active-p)
                       ;; following may lose active region, so save it
@@ -1236,8 +1175,14 @@
                            (if filter-fn
                                (funcall filter-fn it)
                              it)))
-         (title-with-tags (org-roam-completion--completing-read "File: " completions
-                                                                :initial-input region-text))
+         (in-buffer-completions (funcall (or filter-fn #'identity)
+                                         (org-roam-link--current-buffer-roam-link-titles)))
+         (title-with-tags (if org-roam-link-enabled
+                    (org-roam-completion--completing-read
+                     "Roam note: " (-union (map-keys completions) in-buffer-completions)
+                     :initial-input region-text)
+                  (org-roam-completion--completing-read "File: " completions
+                                                        :initial-input region-text)))
          (res (cdr (assoc title-with-tags completions)))
          (title (or (plist-get res :title)
                     title-with-tags))
@@ -1246,23 +1191,26 @@
          (link-description (org-roam--format-link-title (if lowercase
                                                             (downcase description)
                                                           description))))
-    (if (and target-file-path
-             (file-exists-p target-file-path))
-        (progn
-          (when region ;; Remove previously selected text.
-            (delete-region (car region) (cdr region)))
-          (insert (org-roam--format-link target-file-path link-description)))
-      (when (org-roam-capture--in-process-p)
-        (user-error "Nested Org-roam capture processes not supported"))
-      (let ((org-roam-capture--info `((title . ,title-with-tags)
-                                      (slug . ,(org-roam--title-to-slug title-with-tags))))
-            (org-roam-capture--context 'title))
-        (add-hook 'org-capture-after-finalize-hook #'org-roam-capture--insert-link-h)
-        (setq org-roam-capture-additional-template-props (list :region region
-                                                               :link-description link-description
-                                                               :capture-fn 'org-roam-insert))
-        (org-roam--with-template-error 'org-roam-capture-templates
-          (org-roam-capture--capture))))))
+    (cond (org-roam-link-enabled
+           (when region ;; Remove previously selected text.
+             (delete-region (car region) (cdr region)))
+           (insert (format "[[roam:%s]]" title)))
+          ((and target-file-path
+                (file-exists-p target-file-path))
+           (when region ;; Remove previously selected text.
+             (delete-region (car region) (cdr region)))
+           (insert (org-roam--format-link target-file-path link-description)))
+          ((org-roam-capture--in-process-p)
+           (user-error "Nested Org-roam capture processes not supported"))
+          (t (let ((org-roam-capture--info `(('title . ,title)
+                                             ('slug . ,(org-roam--title-to-slug title))))
+                   (org-roam-capture--context 'title))
+               (add-hook 'org-capture-after-finalize-hook #'org-roam-capture--insert-link-h)
+               (setq org-roam-capture-additional-template-props (list :region region
+                                                                      :link-description link-description
+                                                                      :capture-fn 'org-roam-insert))
+               (org-roam--with-template-error 'org-roam-capture-templates
+                 (org-roam-capture--capture)))))))
 
 ;;;###autoload
 (defun org-roam-jump-to-index ()
