;;; org-roam.el --- Roam Research replica with Org-mode -*- coding: utf-8; lexical-binding: t -*-

;; Copyright © 2020 Jethro Kuan <jethrokuan95@gmail.com>

;; Author: Jethro Kuan <jethrokuan95@gmail.com>
;; URL: https://github.com/jethrokuan/org-roam
;; Keywords: org-mode, roam, convenience
;; Version: 0.1.0
;; Package-Requires: ((emacs "26.1") (dash "2.13") (f "0.17.2") (s "1.12.0") (async "1.9.4"))

;; This file is NOT part of GNU Emacs.

;; This program is free software; you can redistribute it and/or modify
;; it under the terms of the GNU General Public License as published by
;; the Free Software Foundation; either version 3, or (at your option)
;; any later version.
;;
;; This program is distributed in the hope that it will be useful,
;; but WITHOUT ANY WARRANTY; without even the implied warranty of
;; MERCHANTABILITY or FITNESS FOR A PARTICULAR PURPOSE.  See the
;; GNU General Public License for more details.
;;
;; You should have received a copy of the GNU General Public License
;; along with GNU Emacs; see the file COPYING.  If not, write to the
;; Free Software Foundation, Inc., 51 Franklin Street, Fifth Floor,
;; Boston, MA 02110-1301, USA.

;;; Commentary:
;;
;; This library is an attempt at injecting Roam functionality into Org-mode.
;; This is achieved primarily through building caches for forward links,
;; backward links, and file titles.
;;
;;
;;; Code:

(eval-when-compile (require 'cl-lib))
(require 'dash)
(require 'org-element)
(require 'async)
(require 'subr-x)
(require 's)
(require 'f)
(require 'org-roam-utils)

;;; Customizations
(defgroup org-roam nil
  "Roam Research replica in Org-mode."
  :group 'org
  :prefix "org-roam-"
  :link '(url-link :tag "Github" "https://github.com/jethrokuan/org-roam")
  :link '(url-link :tag "Online Manual" "https://org-roam.readthedocs.io/"))

(defcustom org-roam-directory (expand-file-name "~/org-roam/")
  "Path to Org-roam files.

All Org files, at any level of nesting, is considered part of the Org-roam."
  :type 'directory
  :group 'org-roam)

(defcustom org-roam-buffer-position 'right
  "Position of `org-roam' buffer.

Valid values are
 * left,
 * right."
  :type '(choice (const left)
                 (const right))
  :group 'org-roam)

(defcustom org-roam-file-name-function #'org-roam--file-name-timestamp-title
  "The function used to generate filenames.

The function takes as parameter `TITLE', a string the user inputs."
  :group 'org-roam
  :type '(choice (const :tag "Default" org-roam--file-name-timestamp-title)
                 (function :tag "Personalized function")))

(defcustom org-roam-link-title-format "%s"
  "The format string used when inserting org-roam links that use their title."
  :type 'string
  :group 'org-roam)

(defcustom org-roam-filename-noconfirm t
  "Whether to prompt for confirmation of fil name for new files.

If nil, always ask for filename."
  :type 'boolean
  :group 'org-roam)

(defcustom org-roam-autopopulate-title t "Whether to autopopulate the title."
  :type 'boolean
  :group 'org-roam)

(defcustom org-roam-buffer-width 0.33 "Width of `org-roam' buffer."
  :type 'number
  :group 'org-roam)

(defcustom org-roam-buffer "*org-roam*"
  "Org-roam buffer name."
  :type 'string
  :group 'org-roam)

(defcustom org-roam-encrypt-files nil
  "Whether to encrypt new files. If true, create files with .org.gpg extension."
  :type 'boolean
  :group 'org-roam)

(defcustom org-roam-graph-viewer (executable-find "firefox")
  "Path to executable for viewing SVG."
  :type 'string
  :group 'org-roam)

(defcustom org-roam-graphviz-executable (executable-find "dot")
  "Path to graphviz executable."
  :type 'string
  :group 'org-roam)

;;; Polyfills
;; These are for functions I use that are only available in newer Emacs

;; Introduced in Emacs 27.1
(unless (fboundp 'make-empty-file)
  (defun make-empty-file (filename &optional parents)
    "Create an empty file FILENAME.
Optional arg PARENTS, if non-nil then creates parent dirs as needed.

If called interactively, then PARENTS is non-nil."
    (interactive
     (let ((filename (read-file-name "Create empty file: ")))
       (list filename t)))
    (when (and (file-exists-p filename) (null parents))
      (signal 'file-already-exists `("File exists" ,filename)))
    (let ((paren-dir (file-name-directory filename)))
      (when (and paren-dir (not (file-exists-p paren-dir)))
        (make-directory paren-dir parents)))
    (write-region "" nil filename nil 0)))

;;; Dynamic variables
(defvar org-roam-cache-initialized nil
  "Boolean value indicating whether the cache is initialized.")

(defvar org-roam-forward-links-cache (make-hash-table :test #'equal)
  "Cache containing forward links.")

(defvar org-roam-backward-links-cache (make-hash-table :test #'equal)
  "Cache containing backward-links.")

(defvar org-roam-titles-cache (make-hash-table :test #'equal)
  "Cache containing titles for org-roam files.")

(defvar org-roam-current-file nil
  "Currently displayed file in `org-roam' buffer.")

(defvar org-roam-last-window nil
  "Last window `org-roam' was called from.")

;;; Utilities
(defun org-roam--ensure-cache-built ()
  "Ensures that org-roam cache is built."
  (unless org-roam-cache-initialized
    (org-roam--build-cache-async)
    (user-error "Your Org-Roam cache isn't built yet! Please wait")))

<<<<<<< HEAD
(defun org-roam--org-roam-file-p (file)
  "Return t if FILE is part of org-roam system, false otherwise."
  (and file
       (f-child-of-p (file-truename file)
                     org-roam-directory)))
=======
(defun org-roam--org-roam-file-p ()
  "Return t if file is part of org-roam system, false otherwise."
  (and (buffer-file-name (current-buffer))
       (f-descendant-of-p (file-truename (buffer-file-name (current-buffer)))
                          (file-truename org-roam-directory))))
>>>>>>> e84ab1de

(defun org-roam--get-title-from-cache (file)
  "Return title of `FILE' from the cache."
  (or (gethash file org-roam-titles-cache)
      (progn
        (unless org-roam-cache-initialized
          (user-error "The Org-Roam caches aren't built! Please run org-roam--build-cache-async"))
        nil)))

(defun org-roam--find-all-files ()
  "Return all org-roam files."
  (org-roam--find-files (file-truename org-roam-directory)))

(defun org-roam--make-new-file-path (id &optional absolute)
  "Make new file path from identifier `ID'.

If `ABSOLUTE', return an absolute file-path. Else, return a relative file-path."
  (let ((absolute-file-path (file-truename
                             (expand-file-name
                              (if org-roam-encrypt-files
                                  (concat id ".org.gpg")
                                (concat id ".org"))
                              org-roam-directory))))
    (if absolute
        absolute-file-path
      (file-relative-name absolute-file-path
                          (file-truename org-roam-directory)))))

(defun org-roam--get-title-or-slug (file-path)
  "Convert `FILE-PATH' to the file title, if it exists. Else, return the path."
  (or (org-roam--get-title-from-cache file-path)
      (-> file-path
          (file-relative-name (file-truename org-roam-directory))
          (file-name-sans-extension))))

(defun org-roam--title-to-slug (title)
  "Convert TITLE to a filename-suitable slug."
  (let* ((s (s-downcase title))
         (s (replace-regexp-in-string "[^a-zA-Z0-9_ ]" "" s))
         (s (s-split " " s))
         (s (s-join "_" s)))
    s))

(defun org-roam--file-name-timestamp-title (title)
  "Return a file name (without extension) for new files.

It uses TITLE and the current timestamp to form a unique title."
  (let ((timestamp (format-time-string "%Y%m%d%H%M%S" (current-time)))
        (slug (org-roam--title-to-slug title)))
    (format "%s_%s" timestamp slug)))

;;; Creating org-roam files
(defun org-roam--populate-title (file &optional title)
  "Populate title line for FILE using TITLE, if provided.
If not provided, derive the title from the file name."
  (let ((title (or title
                   (-> file
                       (file-name-nondirectory)
                       (file-name-sans-extension)
                       (split-string "_")
                       (string-join " ")
                       (s-titleize)))))
    (write-region
     (concat
      "#+TITLE: "
      title
      "\n\n")
     nil file nil)))

(defun org-roam--make-file (file-path &optional title)
  "Create an org-roam file at FILE-PATH, optionally setting the TITLE attribute."
  (if (file-exists-p file-path)
      (error (format "Aborting, file already exists at %s" file-path))
    (if org-roam-autopopulate-title
        (org-roam--populate-title file-path title)
      (make-empty-file file-path))
    (save-excursion
      (with-current-buffer (find-file-noselect file-path)
        (org-roam--update-cache)))))

(defun org-roam--new-file-named (slug)
  "Create a new file named `SLUG'.
`SLUG' is the short file name, without a path or a file extension."
  (interactive "sNew filename (without extension): ")
  (let ((file-path (org-roam--make-new-file-path slug t)))
    (unless (file-exists-p file-path)
      (org-roam--make-file file-path))
    (find-file file-path)))

(defun org-roam--get-new-id (title)
  "Return a new ID, given the note TITLE."
  (let* ((proposed-slug (funcall org-roam-file-name-function title))
         (new-slug (if org-roam-filename-noconfirm
                       proposed-slug
                     (read-string "Enter ID (without extension): "
                                  proposed-slug)))
         (file-path (org-roam--make-new-file-path new-slug t)))
    (if (file-exists-p file-path)
        (user-error "There's already a file at %s")
      new-slug)))

(defun org-roam-new-file ()
  "Quickly create a new file, using the current timestamp."
  (interactive)
  (org-roam--new-file-named (format-time-string "%Y%m%d%H%M%S" (current-time))))

;;; Inserting org-roam links
(defun org-roam-insert (prefix)
  "Find an org-roam file, and insert a relative org link to it at point.

If PREFIX, downcase the title before insertion."
  (interactive "P")
  (let* ((completions (mapcar (lambda (file)
                                (list (org-roam--get-title-or-slug file)
                                      file))
                              (org-roam--find-all-files)))
         (title (completing-read "File: " completions))
         (absolute-file-path (or (cadr (assoc title completions))
                                 (org-roam--make-new-file-path (org-roam--get-new-id title) t)))
         (current-file-path (-> (current-buffer)
                                (buffer-file-name)
                                (file-truename)
                                (file-name-directory))))
    (unless (file-exists-p absolute-file-path)
      (org-roam--make-file absolute-file-path title))
    (insert (format "[[%s][%s]]"
                    (concat "file:" (file-relative-name absolute-file-path
                                                        current-file-path))
                    (format org-roam-link-title-format (if prefix
                                                           (downcase title)
                                                         title))))))

;;; Finding org-roam files
(defun org-roam-find-file ()
  "Find and open an org-roam file."
  (interactive)
  (let* ((completions (mapcar (lambda (file)
                                (list (org-roam--get-title-or-slug file) file))
                              (org-roam--find-all-files)))
         (title-or-slug (completing-read "File: " completions))
         (absolute-file-path (or (cadr (assoc title-or-slug completions))
                                 (org-roam--make-new-file-path
                                  (org-roam--get-new-id title-or-slug) t))))
    (unless (file-exists-p absolute-file-path)
      (org-roam--make-file absolute-file-path title-or-slug))
    (find-file absolute-file-path)))

;;; Building the org-roam cache
(defun org-roam--build-cache-async ()
  "Builds the caches asychronously."
  (interactive)
  (async-start
   `(lambda ()
      (setq load-path ',load-path)
      (package-initialize)
      (require 'org-roam-utils)
      ,(async-inject-variables "org-roam-directory")
      (org-roam--build-cache org-roam-directory))
   (lambda (cache)
     (setq org-roam-forward-links-cache (plist-get cache :forward))
     (setq org-roam-backward-links-cache (plist-get cache :backward))
     (setq org-roam-titles-cache (plist-get cache :titles))
     (setq org-roam-cache-initialized t)
     (message "Org-roam cache built!"))))

(defun org-roam--clear-cache ()
  "Clears all entries in the caches."
  (interactive)
  (setq org-roam-cache-initialized nil)
  (setq org-roam-forward-links-cache (make-hash-table :test #'equal))
  (setq org-roam-backward-links-cache (make-hash-table :test #'equal))
  (setq org-roam-titles-cache (make-hash-table :test #'equal)))

(defun org-roam--clear-file-from-cache ()
  "Remove any related links to the file.

This is equivalent to removing the node from the graph."
  (let ((file (file-truename (buffer-file-name (current-buffer)))))
    ;; Step 1: Remove all existing links for file
    (when-let ((forward-links (gethash file org-roam-forward-links-cache)))
      ;; Delete backlinks to file
      (dolist (link forward-links)
        (when-let ((backward-links (gethash link org-roam-backward-links-cache)))
          (remhash file backward-links)
          (puthash link backward-links org-roam-backward-links-cache)))
      ;; Clean out forward links
      (remhash file org-roam-forward-links-cache))
    ;; Step 2: Remove from the title cache
    (remhash file org-roam-titles-cache)))

(defun org-roam--update-cache-title ()
  "Insert the title of the current buffer into the cache."
  (when-let ((title (org-roam--extract-title)))
    (puthash (file-truename (buffer-file-name (current-buffer)))
             title
             org-roam-titles-cache)))

(defun org-roam--update-cache ()
  "Update org-roam caches for the current buffer file."
  (save-excursion
    (org-roam--clear-file-from-cache)
    ;; Insert into title cache
    (org-roam--update-cache-title)
    ;; Insert new items
    (let ((items (org-roam--parse-content)))
      (dolist (item items)
        (org-roam--insert-item
         item
         :forward org-roam-forward-links-cache
         :backward org-roam-backward-links-cache)))
    ;; Rerender buffer
    (org-roam--maybe-update-buffer :redisplay t)))

;;; Org-roam daily notes
(defun org-roam-today ()
  "Create the file for today."
  (interactive)
  (org-roam--new-file-named (format-time-string "%Y-%m-%d" (current-time))))

(defun org-roam-tomorrow ()
  "Create the file for tomorrow."
  (interactive)
  (org-roam--new-file-named (format-time-string "%Y-%m-%d" (time-add 86400 (current-time)))))

(defun org-roam-date ()
  "Create the file for any date using the calendar."
  (interactive)
  (let ((time (org-read-date nil 'to-time nil "Date:  ")))
    (org-roam--new-file-named (format-time-string "%Y-%m-%d" time))))

(defun org-roam-jump-to-backlink ()
  "Jumps to original file and location of the backlink content snippet at point"
  (interactive)
  (let ((file-from (get-text-property (point) 'file-from))
        (p (get-text-property (point) 'file-from-point)))
    (when (and file-from p)
      (find-file file-from)
      (goto-char p)
      (org-show-context))))

(define-derived-mode org-roam-backlinks-mode org-mode "Backlinks"
  "Major mode for the org-roam backlinks buffer

Bindings:
\\{org-roam-backlinks-mode-map}")

(define-key org-roam-backlinks-mode-map [mouse-1] 'org-roam-jump-to-backlink)
(define-key org-roam-backlinks-mode-map (kbd "RET") 'org-roam-jump-to-backlink)

;;; Org-roam buffer updates

(defun org-roam--find-file (file)
  "Open FILE in the window `org-roam' was called from."
  (if (and org-roam-last-window (window-valid-p org-roam-last-window))
      (progn (with-selected-window org-roam-last-window
               (find-file file))
             (select-window org-roam-last-window))
    (find-file file)))

(defun org-roam-update (file-path)
  "Show the backlinks for given org file for file at `FILE-PATH'."
  (org-roam--ensure-cache-built)
  (let ((buffer-title (org-roam--get-title-or-slug file-path)))
    (with-current-buffer org-roam-buffer
      ;; Locally overwrite the file opening function to re-use the
      ;; last window org-roam was called from
      (setq-local
       org-link-frame-setup
       (cons '(file . org-roam--find-file) org-link-frame-setup))
      (let ((inhibit-read-only t))
        (erase-buffer)
        (when (not (eq major-mode 'org-roam-backlinks-mode))
          (org-roam-backlinks-mode))
        (make-local-variable 'org-return-follows-link)
        (setq org-return-follows-link t)
        (insert
         (propertize buffer-title 'font-lock-face 'org-document-title))
        (if-let ((backlinks (gethash file-path org-roam-backward-links-cache)))
            (progn
              (insert (format "\n\n* %d Backlinks\n"
                              (hash-table-count backlinks)))
              (maphash (lambda (file-from contents)
                         (insert (format "** [[file:%s][%s]]\n"
                                         file-from
                                         (org-roam--get-title-or-slug file-from)))
                         (dolist (properties contents)
                           (let ((content (propertize
                                           (s-trim (s-replace "\n" " "
                                                              (plist-get properties :content)))
                                           'font-lock-face 'org-block
                                           'help-echo "mouse-1: visit backlinked note"
                                           'file-from file-from
                                           'file-from-point (plist-get properties :point))))
                             (insert (format "%s \n\n" content)))))
                       backlinks))
          (insert "\n\n* No backlinks!")))
      (read-only-mode 1)))
  (setq org-roam-current-file file-path))

;;; Show/hide the org-roam buffer
(define-inline org-roam--current-visibility ()
  "Return whether the current visibility state of the org-roam buffer.
Valid states are 'visible, 'exists and 'none."
  (declare (side-effect-free t))
  (inline-quote
   (cond
    ((get-buffer-window org-roam-buffer) 'visible)
    ((get-buffer org-roam-buffer) 'exists)
    (t 'none))))

(defun org-roam--set-width (width)
  "Set the width of the org-roam buffer to `WIDTH'."
  (unless (one-window-p)
    (let ((window-size-fixed)
          (w (max width window-min-width)))
      (cond
       ((> (window-width) w)
        (shrink-window-horizontally  (- (window-width) w)))
       ((< (window-width) w)
        (enlarge-window-horizontally (- w (window-width))))))))

(defun org-roam--setup-buffer ()
  "Setup the `org-roam' buffer at the `org-roam-buffer-position'."
  (let ((window (get-buffer-window)))
    (-> (get-buffer-create org-roam-buffer)
        (display-buffer-in-side-window
         `((side . ,org-roam-buffer-position)))
        (select-window))
    (org-roam--set-width
     (round (* (frame-width)
               org-roam-buffer-width)))
    (select-window window)))

(defun org-roam ()
  "Pops up the window `org-roam-buffer' accordingly."
  (interactive)
  (setq org-roam-last-window (get-buffer-window))
  (pcase (org-roam--current-visibility)
    ('visible (delete-window (get-buffer-window org-roam-buffer)))
    ('exists (org-roam--setup-buffer))
    ('none (org-roam--setup-buffer))))

;;; The minor mode definition that updates the buffer
(defun org-roam--maybe-enable ()
  "Enable org-roam updating for file, if file is an org-roam file."
  (when (org-roam--org-roam-file-p (buffer-file-name (current-buffer)))
    (org-roam--enable)))

(defun org-roam--enable ()
  "Enable org-roam updating for file.

1. If the cache does not yet exist, build it asynchronously.
2. Setup hooks for updating the cache, and the org-roam buffer."
  (unless org-roam-cache-initialized
    (org-roam--build-cache-async))
  (add-hook 'post-command-hook #'org-roam--maybe-update-buffer nil t)
  (add-hook 'after-save-hook #'org-roam--update-cache nil t))

(defun org-roam--disable ()
  "Disable org-roam updating for file.

1. Remove hooks for updating the cache, and the org-roam buffer."
  (remove-hook 'post-command-hook #'org-roam--maybe-update-buffer)
  (remove-hook 'after-save-hook #'org-roam--update-cache))

(cl-defun org-roam--maybe-update-buffer (&key redisplay)
  "Update `org-roam-buffer' with the necessary information.
This needs to be quick/infrequent, because this is run at
`post-command-hook'."
  (with-current-buffer (window-buffer)
    (when (and (get-buffer org-roam-buffer)
               (buffer-file-name (current-buffer))
               (file-exists-p (file-truename (buffer-file-name (current-buffer))))
               (or redisplay
                   (not (string= org-roam-current-file
                                 (file-truename (buffer-file-name (current-buffer)))))))
      (org-roam-update (file-truename (buffer-file-name (window-buffer)))))))

(define-minor-mode org-roam-mode
  "Global minor mode to automatically update the org-roam buffer."
  :require 'org-roam
  (if org-roam-mode
      (org-roam--maybe-enable)
    (org-roam--disable)))

;;; Building the Graphviz graph
(defun org-roam-build-graph ()
  "Build graphviz graph output."
  (org-roam--ensure-cache-built)
  (with-temp-buffer
    (insert "digraph {\n")
    (dolist (file (org-roam--find-all-files))
      (insert
       (format "  \"%s\" [URL=\"roam://%s\"];\n"
               (org-roam--get-title-or-slug file)
               file)))
    (maphash
     (lambda (from-link to-links)
       (dolist (to-link to-links)
         (insert (format "  \"%s\" -> \"%s\";\n"
                         (org-roam--get-title-or-slug from-link)
                         (org-roam--get-title-or-slug to-link)))))
     org-roam-forward-links-cache)
    (insert "}")
    (buffer-string)))

(defun org-roam-show-graph ()
  "Generate the org-roam graph in SVG format, and display it using `org-roam-graph-viewer'."
  (interactive)
  (unless org-roam-graphviz-executable
    (setq org-roam-graphviz-executable (executable-find "dot")))
  (unless org-roam-graphviz-executable
    (user-error "Can't find graphviz executable. Please check if it is in your path"))
  (declare (indent 0))
  (let ((temp-dot (expand-file-name "graph.dot" temporary-file-directory))
        (temp-graph (expand-file-name "graph.svg" temporary-file-directory))
        (graph (org-roam-build-graph)))
    (with-temp-file temp-dot
      (insert graph))
    (call-process org-roam-graphviz-executable nil 0 nil temp-dot "-Tsvg" "-o" temp-graph)
    (call-process org-roam-graph-viewer nil 0 nil temp-graph)))

(defun org-roam--rename-file-links (file newname &rest args)
  ""
  (interactive)
  (when (and (not (eq (car args) t))
             (org-roam--org-roam-file-p newname))
    (my:log-message (format "rename %s :: %s -> %s" (car args) file newname))
    (org-roam--ensure-cache-built)

    (let* ((files (gethash file org-roam-backward-links-cache nil))
           (slug (org-roam--get-title-or-slug file))
           (newlink (file-relative-name (file-truename newname) org-roam-directory))
           (new-slug (or (org-roam--get-title-from-cache (file-truename file))
                      (org-roam--get-title-or-slug newlink)))
           (new-slug-f (format org-roam-link-title-format new-slug))
           (slug-f (format org-roam-link-title-format slug))
           (path (file-relative-name (file-truename  file) org-roam-directory))
           (idreg (format "\\[\\[file:%s\\]\\[%s\\]\\]" path slug-f))
           (reg (format "\\[\\[file:%s\\]\\[\\(.*\\)\\]\\]" path)))
      (when files
        (my:log-message (format "other regex is %s :: " reg))
        (maphash (lambda (file-from contents)
                   (let* ((relative-path (file-relative-name newlink (file-name-directory file-from)))
                          (new-slug-link (format "[[file:%s][%s]]" relative-path new-slug-f))
                          (new-named-link (format "[[file:%s][\\1]]" relative-path)))
                     (with-temp-file file-from
                       (my:log-message (format "other link is %s :: " new-named-link))

                       (insert-file-contents file-from)
                       (beginning-of-buffer)
                       (replace-regexp reg new-named-link)
                       (beginning-of-buffer)
                       (replace-regexp idreg new-slug-link)
                       )))
                 ;; Need to update cache
                 files)
        ))))

(advice-add 'rename-file :after 'org-roam--rename-file-links)

(provide 'org-roam)

;;; org-roam.el ends here

;; Local Variables:
;; outline-regexp: ";;;+ "
;; End:<|MERGE_RESOLUTION|>--- conflicted
+++ resolved
@@ -162,19 +162,11 @@
     (org-roam--build-cache-async)
     (user-error "Your Org-Roam cache isn't built yet! Please wait")))
 
-<<<<<<< HEAD
 (defun org-roam--org-roam-file-p (file)
   "Return t if FILE is part of org-roam system, false otherwise."
   (and file
        (f-child-of-p (file-truename file)
                      org-roam-directory)))
-=======
-(defun org-roam--org-roam-file-p ()
-  "Return t if file is part of org-roam system, false otherwise."
-  (and (buffer-file-name (current-buffer))
-       (f-descendant-of-p (file-truename (buffer-file-name (current-buffer)))
-                          (file-truename org-roam-directory))))
->>>>>>> e84ab1de
 
 (defun org-roam--get-title-from-cache (file)
   "Return title of `FILE' from the cache."
