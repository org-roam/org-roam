;;; org-roam.el --- Roam Research replica with Org-mode -*- coding: utf-8; lexical-binding: t; -*-

;; Copyright © 2020 Jethro Kuan <jethrokuan95@gmail.com>

;; Author: Jethro Kuan <jethrokuan95@gmail.com>
;; URL: https://github.com/org-roam/org-roam
;; Keywords: org-mode, roam, convenience
;; Version: 1.1.1
;; Package-Requires: ((emacs "26.1") (dash "2.13") (f "0.17.2") (s "1.12.0") (org "9.3") (emacsql "3.0.0") (emacsql-sqlite "1.0.0"))

;; This file is NOT part of GNU Emacs.

;; This program is free software; you can redistribute it and/or modify
;; it under the terms of the GNU General Public License as published by
;; the Free Software Foundation; either version 3, or (at your option)
;; any later version.
;;
;; This program is distributed in the hope that it will be useful,
;; but WITHOUT ANY WARRANTY; without even the implied warranty of
;; MERCHANTABILITY or FITNESS FOR A PARTICULAR PURPOSE.  See the
;; GNU General Public License for more details.
;;
;; You should have received a copy of the GNU General Public License
;; along with GNU Emacs; see the file COPYING.  If not, write to the
;; Free Software Foundation, Inc., 51 Franklin Street, Fifth Floor,
;; Boston, MA 02110-1301, USA.

;;; Commentary:
;;
;; This library is an attempt at injecting Roam functionality into Org-mode.
;; This is achieved primarily through building caches for forward links,
;; backward links, and file titles.
;;
;;
;;; Code:
;;;; Library Requires
(require 'org)
(require 'org-element)
(require 'ob-core)  ;for org-babel-parse-header-arguments
(eval-when-compile (require 'subr-x))
(require 'dash)
(require 's)
(require 'f)
(require 'cl-lib)
(require 'seq)

;;;; org-roam features
(require 'org-roam-compat)
(require 'org-roam-macs)
(require 'org-roam-db)
(require 'org-roam-buffer)
(require 'org-roam-capture)
(require 'org-roam-graph)
(require 'org-roam-completion)
(require 'org-roam-dailies)
(require 'org-roam-doctor)

;; To detect cite: links
(require 'org-ref nil t)
(defvar org-ref-cite-types) ;; from org-ref-core.el
(declare-function org-ref-split-and-strip-string "ext:org-ref-utils" (string))

;;;; Customizable Variables
(defgroup org-roam nil
  "Roam Research replica in Org-mode."
  :group 'org
  :prefix "org-roam-"
  :link '(url-link :tag "Github" "https://github.com/org-roam/org-roam")
  :link '(url-link :tag "Online Manual" "https://org-roam.github.io/org-roam/manual/"))

(defgroup org-roam-faces nil
  "Faces used by Org-roam."
  :group 'org-roam
  :group 'faces)

(defcustom org-roam-directory (expand-file-name "~/org-roam/")
  "Default path to Org-roam files.

All Org files, at any level of nesting, are considered part of the Org-roam."
  :type 'directory
  :group 'org-roam)

(defcustom org-roam-link-title-format "%s"
  "The formatter used when inserting Org-roam links that use their title.
Formatter may be a function that takes title as its only argument."
  :type '(choice
          (string :tag "String Format" "%s")
          (function :tag "Custom function"))
  :group 'org-roam)

(defcustom org-roam-encrypt-files nil
  "Whether to encrypt new files.  If true, create files with .gpg extension."
  :type 'boolean
  :group 'org-roam)

(defcustom org-roam-verbose t
  "Echo messages that are not errors."
  :type 'boolean
  :group 'org-roam)

(defcustom org-roam-file-extensions '("org")
  "Detected file extensions to include in the Org-roam ecosystem.
The first item in the list is used as the default file extension.
While the file extensions may be different, the file format needs
to be an `org-mode' file, and it is the user's responsibility to
ensure that."
  :type '(repeat string)
  :group 'org-roam)

(defcustom org-roam-title-sources '((title headline) alias)
  "The list of sources from which to retrieve a note title.
Each element in the list is either:

1. a symbol -- this symbol corresponds to a title retrieval
function, which returns the list of titles for the current buffer
2. a list of symbols -- symbols in the list are treated as
with (1).  The return value of this list is the first symbol in
the list returning a non-nil value.

The return results of the root list are concatenated.

For example the setting: '((title headline) alias) means the following:

1. Return the 'title + 'alias, if the title of current buffer is non-empty;
2. Or return 'headline + 'alias otherwise.

The currently supported symbols are:
1. 'title: The \"#+TITLE\" property of org file.
2. 'alias: The \"#+ROAM_ALIAS\" property of the org file, using
space-delimited strings.
3. 'headline: The first headline in the org file."
  :type '(repeat
          (choice
           (repeat symbol)
           (symbol)))
  :group 'org-roam)

(defcustom org-roam-tag-sources '(prop)
  "Sources to obtain tags from.

It should be a list of symbols representing any of the following
extraction methods:

  `prop'
    Extract tags from the #+ROAM_TAGS property.
    Tags are space delimited.
    Tags may contain spaces if they are double-quoted.
    e.g. #+ROAM_TAGS: tag \"tag with spaces\"

  `all-directories'
    Extract sub-directories relative to `org-roam-directory'.
    That is, if a file is located at relative path foo/bar/file.org,
    the file will have tags \"foo\" and \"bar\".

  `last-directory'
    Extract the last directory relative to `org-roam-directory'.
    That is, if a file is located at relative path foo/bar/file.org,
    the file will have tag \"bar\"."
  :type '(set (const :tag "#+ROAM_TAGS" prop)
              (const :tag "sub-directories" all-directories)
              (const :tag "parent directory" last-directory)))

;;;; Dynamic variables
(defvar org-roam-last-window nil
  "Last window `org-roam' was called from.")

;;; Utilities
;;;; General Utilities
(defun org-roam--plist-to-alist (plist)
  "Return an alist of the property-value pairs in PLIST."
  (let (res)
    (while plist
      (let ((prop (intern (substring (symbol-name (pop plist)) 1 nil)))
            (val (pop plist)))
        (push (cons prop val) res)))
    res))

(defun org-roam--str-to-list (str)
  "Function to transform string STR into list of titles.

This snippet is obtained from ox-hugo:
https://github.com/kaushalmodi/ox-hugo/blob/a80b250987bc770600c424a10b3bca6ff7282e3c/ox-hugo.el#L3131"
  (when (stringp str)
    (let* ((str (org-trim str))
           (str-list (split-string str "\n"))
           ret)
      (dolist (str-elem str-list)
        (let* ((format-str ":dummy '(%s)") ;The :dummy key is discarded in the `lst' var below.
               (alist (org-babel-parse-header-arguments (format format-str str-elem)))
               (lst (cdr (car alist)))
               (str-list2 (mapcar (lambda (elem)
                                    (cond
                                     ((symbolp elem)
                                      (symbol-name elem))
                                     (t
                                      elem)))
                                  lst)))
          (setq ret (append ret str-list2))))
      ret)))

;;;; File functions and predicates
(defun org-roam--touch-file (path)
  "Touches an empty file at PATH."
  (make-directory (file-name-directory path) t)
  (f-touch path))

(defun org-roam--file-name-extension (filename)
  "Return file name extension for FILENAME.
Like `file-name-extension', but does not strip version number."
  (save-match-data
    (let ((file (file-name-nondirectory filename)))
      (if (and (string-match "\\.[^.]*\\'" file)
               (not (eq 0 (match-beginning 0))))
          (substring file (+ (match-beginning 0) 1))))))

(defun org-roam--org-file-p (path)
  "Check if PATH is pointing to an org file."
  (let ((ext (org-roam--file-name-extension path)))
    (when (string= ext "gpg")           ; Handle encrypted files
      (setq ext (org-roam--file-name-extension (file-name-sans-extension path))))
    (member ext org-roam-file-extensions)))

(defun org-roam--org-roam-file-p (&optional file)
  "Return t if FILE is part of Org-roam system, nil otherwise.
If FILE is not specified, use the current buffer's file-path."
  (if-let ((path (or file
                  (buffer-file-name))))
      (save-match-data
        (and
         (org-roam--org-file-p path)
         (f-descendant-of-p (file-truename path)
                            (file-truename org-roam-directory))))))

(defun org-roam--list-files (dir)
  "Return all Org-roam files located within DIR, at any nesting level.
Ignores hidden files and directories."
  (let ((regex (concat "\\.\\(?:"(mapconcat #'regexp-quote org-roam-file-extensions "\\|" )"\\)\\(?:\\.gpg\\)?\\'"))
        result)
    (dolist (file (directory-files-recursively dir regex) result)
      (when (and (file-readable-p file) (org-roam--org-file-p file))
        (push file result)))))

(defun org-roam--list-all-files ()
  "Return a list of all Org-roam files within `org-roam-directory'."
  (org-roam--list-files (file-truename org-roam-directory)))

;;;; Org extraction functions
(defun org-roam--extract-global-props (props)
  "Extract PROPS from the current org buffer.
The search terminates when the first property is encountered."
  (let ((buf (org-element-parse-buffer))
        res)
    (dolist (prop props)
      (let ((p (org-element-map buf 'keyword
                 (lambda (kw)
                   (when (string= (org-element-property :key kw) prop)
                     (org-element-property :value kw)))
                 :first-match t)))
        (push (cons prop p) res)))
    res))

(defvar org-roam--org-link-file-bracket-re
  "\\[\\[file:\\(\\(?:[^][\\]\\|\\\\\\(?:\\\\\\\\\\)*[][]\\|\\\\+[^][]\\)+\\)]\\(?:\\[\\(\\(?:.\\|
\\)+?\\)]\\)?]"
  "Matches a 'file:' link in double brackets.")

(defun org-roam--expand-links (content path)
  "Crawl CONTENT for relative links and expand them.
PATH should be the root from which to compute the relativity."
  (let ((dir (file-name-directory path))
        (re org-roam--org-link-file-bracket-re)
        link)
    (with-temp-buffer
      (insert content)
      (goto-char (point-min))
      ;; Loop over links
      (while (re-search-forward re (point-max) t)
        (goto-char (match-beginning 1))
        ;; Strip 'file:'
        (setq link (match-string 1))
        ;; Delete relative link
        (when (f-relative-p link)
          (delete-region (match-beginning 1)
                         (match-end 1))
          (insert (expand-file-name
                   (concat dir link)))))
      (buffer-string))))

(defun org-roam--extract-links (&optional file-path)
  "Extracts all link items within the current buffer.
Link items are of the form:

    [from to type properties]

This is the format that emacsql expects when inserting into the database.
FILE-FROM is typically the buffer file path, but this may not exist, for example
in temp buffers.  In cases where this occurs, we do know the file path, and pass
it as FILE-PATH."
  (let ((file-path (or file-path
                       (file-truename (buffer-file-name))))
        links)
    (org-element-map (org-element-parse-buffer) 'link
      (lambda (link)
        (let* ((type (org-element-property :type link))
               (path (org-element-property :path link))
               (start (org-element-property :begin link))
               (link-type (cond ((and (string= type "file")
                                      (org-roam--org-file-p path))
                                 "roam")
                                ((and
                                  (require 'org-ref nil t)
                                  (-contains? org-ref-cite-types type))
                                 "cite")
                                (t nil))))
          (when link-type
            (goto-char start)
            (let* ((element (org-element-at-point))
                   (begin (or (org-element-property :content-begin element)
                              (org-element-property :begin element)))
                   (content (or (org-element-property :raw-value element)
                                (buffer-substring-no-properties
                                 begin
                                 (or (org-element-property :content-end element)
                                     (org-element-property :end element)))))
                   (content (string-trim content))
                   ;; Expand all relative links to absolute links
                   (content (org-roam--expand-links content file-path)))
              (let ((context (list :content content :point begin))
                    (names (pcase link-type
                             ("roam"
                              (list (file-truename (expand-file-name path (file-name-directory file-path)))))
                             ("cite"
                              (org-ref-split-and-strip-string path)))))
                (seq-do (lambda (name)
                          (push (vector file-path
                                        name
                                        link-type
                                        context)
                                links))
                        names)))))))
    links))

(defun org-roam--extract-titles-title ()
  "Return title from \"#+TITLE\" of the current buffer."
  (let* ((prop (org-roam--extract-global-props '("TITLE")))
         (title (cdr (assoc "TITLE" prop))))
    (when title
      (list title))))

(defun org-roam--extract-titles-alias ()
  "Return the aliases from the current buffer.
Reads from the \"ROAM_ALIAS\" property."
  (let* ((prop (org-roam--extract-global-props '("ROAM_ALIAS")))
         (aliases (cdr (assoc "ROAM_ALIAS" prop))))
    (org-roam--str-to-list aliases)))

(defun org-roam--extract-titles-headline ()
  "Return the first headline of the current buffer."
  (let ((headline (org-element-map
                      (org-element-parse-buffer)
                      'headline
                    (lambda (h)
                      (org-no-properties (org-element-property :raw-value h)))
                    :first-match t)))
    (when headline
      (list headline))))

(defun org-roam--extract-titles (&optional sources nested)
  "Extract the titles from current buffer using SOURCES.
If NESTED, return the first successful result from SOURCES."
  (let (coll res)
    (cl-dolist (source (or sources
                           org-roam-title-sources))
      (setq res (if (symbolp source)
                    (funcall (intern (concat "org-roam--extract-titles-" (symbol-name source))))
                  (org-roam--extract-titles source t)))
      (when res
        (if (not nested)
            (setq coll (nconc coll res))
          (setq coll res)
          (cl-return))))
    coll))

(defun org-roam--extract-tags-all-directories (file)
  "Extract tags from using the directory path FILE.
All sub-directories relative to `org-roam-directory' are used as tags."
  (when-let ((dir-relative (file-name-directory
                            (file-relative-name file org-roam-directory))))
    (f-split dir-relative)))

(defun org-roam--extract-tags-last-directory (file)
  "Extract tags from using the directory path FILE.
The final directory component is used as a tag."
  (when-let ((dir-relative (file-name-directory
                            (file-relative-name file org-roam-directory))))
    (last (f-split dir-relative))))

(defun org-roam--extract-tags-prop (_file)
  "Extract tags from the current buffer's \"#ROAM_TAGS\" global property."
  (let* ((prop (org-roam--extract-global-props '("ROAM_TAGS"))))
    (org-roam--str-to-list (cdr (assoc "ROAM_TAGS" prop)))))

(defcustom org-roam-tag-sort nil
  "When non-nil, sort the tags in the completions.
When t, sort the tags alphabetically, regardless of case.
`org-roam-tag-sort' can also be a list of arguments to be applied
to `cl-sort'.  For example, these are the arguments used when
`org-roam-tag-sort' is set to t:
    \('string-lessp :key 'downcase)
Only relevant when `org-roam-tag-sources' is non-nil."
  :type '(choice
          (boolean)
          (list :tag "Arguments to cl-loop"))
  :group 'org-roam)

(defun org-roam--extract-tags (&optional file)
  "Extract tags from the current buffer.
If file-path FILE, use it to determine the directory tags.
Tags are obtained via:

1. Directory tags: Relative to `org-roam-directory': each folder
   path is considered a tag.
2. The key #+ROAM_TAGS."
  (let* ((file (or file (buffer-file-name (buffer-base-buffer))))
         (tags (mapcan (lambda (source)
                         (funcall (intern (concat "org-roam--extract-tags-"
                                                  (symbol-name source)))
                                  file))
                       org-roam-tag-sources)))
    (pcase org-roam-tag-sort
      ('nil tags)
      ((pred booleanp) (cl-sort tags 'string-lessp :key 'downcase))
      (`(,(pred symbolp) . ,_)
       (apply #'cl-sort (push tags org-roam-tag-sort)))
      (wrong-type (signal 'wrong-type-argument
                          `((booleanp (list symbolp …))
                            ,wrong-type))))))

(defun org-roam--ref-type-p (type)
  "Return t if the ref from current buffer is TYPE."
  (let ((current (car (org-roam--extract-ref))))
    (eq current type)))

(defun org-roam--ref-type-p (type)
  "Return t if the ref from current buffer is TYPE."
  (let ((current (car (org-roam--extract-ref))))
    (eq current type)))

(defun org-roam--extract-ref ()
  "Extract the ref from current buffer and return the type and the key of the ref."
<<<<<<< HEAD
  (if-let ((ref (cdr (assoc "ROAM_KEY" (org-roam--extract-global-props '("ROAM_KEY"))))))
      (let* ((type (org-roam--ref-type ref))
             (key (cond ((string= "cite" type)
                         (s-chop-prefix (org-roam--cite-prefix ref) ref))
                        (t ref))))
        (cons type key))
    nil))
=======
  (pcase (cdr (assoc "ROAM_KEY"
                     (org-roam--extract-global-props '("ROAM_KEY"))))
    ('nil nil)
    ((pred string-empty-p)
     (user-error "ROAM_KEY cannot be empty"))
    (ref
     (let* ((type (org-roam--ref-type ref))
            (key (cond ((string= "cite" type)
                        (s-chop-prefix (org-roam--cite-prefix ref) ref))
                       (t ref))))
       (cons type key)))))
>>>>>>> c4189ffa

(defun org-roam--ref-type (ref)
  "Determine the type of the REF from the prefix."
  (let* ((cite-prefix (org-roam--cite-prefix ref))
         (is-website (seq-some
                      (lambda (prefix) (s-prefix? prefix ref))
                      '("http" "https")))
         (type (cond (cite-prefix "cite")
                     (is-website "website")
                     (t "roam"))))
    type))

(defun org-roam--cite-prefix (ref)
  "Return the citation prefix of REF, or nil otherwise.
The prefixes are defined in `org-ref-cite-types`.
Examples:
   (org-roam--cite-prefix \"cite:foo\") -> \"cite:\"
   (org-roam--cite-prefix \"https://google.com\") -> nil"
  (when (require 'org-ref nil t)
   (seq-find
    (lambda (prefix) (s-prefix? prefix ref))
    (-map (lambda (type) (concat type ":"))
          org-ref-cite-types))))

;;;; Title/Path/Slug conversion
(defun org-roam--path-to-slug (path)
  "Return a slug from PATH."
  (-> path
      (file-relative-name (file-truename org-roam-directory))
      (file-name-sans-extension)))

(defun org-roam--get-title-or-slug (path)
  "Convert `PATH' to the file title, if it exists.  Else, return the path."
  (or (car (org-roam-db--get-titles path))
      (org-roam--path-to-slug path)))

(defun org-roam--title-to-slug (title)
  "Convert TITLE to a filename-suitable slug."
  (cl-flet* ((nonspacing-mark-p (char)
                                (eq 'Mn (get-char-code-property char 'general-category)))
             (strip-nonspacing-marks (s)
                                     (apply #'string (seq-remove #'nonspacing-mark-p
                                                                 (ucs-normalize-NFD-string s))))
             (cl-replace (title pair)
                         (replace-regexp-in-string (car pair) (cdr pair) title)))
    (let* ((pairs `(("[^[:alnum:][:digit:]]" . "_")  ;; convert anything not alphanumeric
                    ("__*" . "_")  ;; remove sequential underscores
                    ("^_" . "")  ;; remove starting underscore
                    ("_$" . "")))  ;; remove ending underscore
           (slug (-reduce-from #'cl-replace (strip-nonspacing-marks title) pairs)))
      (downcase slug))))

;;; Interactive Commands
(defun org-roam--format-link-title (title)
  "Return the link title, given the file TITLE."
  (if (functionp org-roam-link-title-format)
      (funcall org-roam-link-title-format title)
    (format org-roam-link-title-format title)))

(defun org-roam--format-link (target &optional description)
  "Formats an org link for a given file TARGET and link DESCRIPTION."
  (let* ((here (ignore-errors
                 (-> (or (buffer-base-buffer)
                         (current-buffer))
                     (buffer-file-name)
                     (file-truename)
                     (file-name-directory)))))
    (org-link-make-string
     (concat "file:" (if here
                         (file-relative-name target here)
                       target))
     description)))

(defun org-roam-insert (&optional lowercase completions filter-fn description)
  "Find an Org-roam file, and insert a relative org link to it at point.
If LOWERCASE, downcase the title before insertion.
COMPLETIONS is a list of completions to be used instead of
`org-roam--get-title-path-completions`.
FILTER-FN is the name of a function to apply on the candidates
which takes as its argument an alist of path-completions.
If DESCRIPTION is provided, use this as the link label.  See
`org-roam--get-title-path-completions' for details."
  (interactive "P")
  (let* ((region (and (region-active-p)
                      ;; following may lose active region, so save it
                      (cons (region-beginning) (region-end))))
         (region-text (when region
                        (buffer-substring-no-properties
                         (car region) (cdr region))))
         (completions (--> (or completions
                               (org-roam--get-title-path-completions))
                           (if filter-fn
                               (funcall filter-fn it)
                             it)))
         (title-with-tags (org-roam-completion--completing-read "File: " completions
                                                                :initial-input region-text))
         (res (cdr (assoc title-with-tags completions)))
         (title (or (plist-get res :title)
                    title-with-tags))
         (target-file-path (plist-get res :path))
         (description (or description region-text title))
         (link-description (org-roam--format-link-title (if lowercase
                                                            (downcase description)
                                                          description))))
    (if (and target-file-path
             (file-exists-p target-file-path))
        (progn
          (when region ;; Remove previously selected text.
            (delete-region (car region) (cdr region)))
          (insert (org-roam--format-link target-file-path link-description)))
      (when (org-roam-capture--in-process-p)
        (user-error "Nested Org-roam capture processes not supported"))
      (let ((org-roam-capture--info `((title . ,title-with-tags)
                                      (slug . ,(org-roam--title-to-slug title-with-tags))))
            (org-roam-capture--context 'title))
        (add-hook 'org-capture-after-finalize-hook #'org-roam-capture--insert-link-h)
        (setq org-roam-capture-additional-template-props (list :region region
                                                               :link-description link-description
                                                               :capture-fn 'org-roam-insert))
        (org-roam--with-template-error 'org-roam-capture-templates
          (org-roam-capture--capture))))))

(defcustom org-roam-tag-separator ","
  "String to use to separate tags.
Only relevant when `org-roam-tag-sources' is non-nil."
  :type 'string
  :group 'org-roam)

(defun org-roam--get-title-path-completions ()
  "Return an alist for completion.
The car is the displayed title for completion, and the cdr is the
to the file."
  (let* ((rows (org-roam-db-query [:select [titles:file titles:titles tags:tags files:meta] :from titles
                                   :left :join tags
                                   :on (= titles:file tags:file)
                                   :left :join files
                                   :on (= titles:file files:file)]))
         completions)
    (seq-sort-by (lambda (x)
                   (plist-get (nth 3 x) :mtime))
                 #'time-less-p
                 rows)
    (dolist (row rows completions)
      (pcase-let ((`(,file-path ,titles ,tags) row))
        (let ((titles (or titles (list (org-roam--path-to-slug file-path)))))
          (dolist (title titles)
            (let ((k (concat
                      (when tags
                        (format "(%s) " (s-join org-roam-tag-separator tags)))
                      title))
                  (v (list :path file-path :title title)))
              (push (cons k v) completions))))))))

(defun org-roam-find-file (&optional initial-prompt completions filter-fn)
  "Find and open an Org-roam file.
INITIAL-PROMPT is the initial title prompt.
COMPLETIONS is a list of completions to be used instead of
`org-roam--get-title-path-completions`.
FILTER-FN is the name of a function to apply on the candidates
which takes as its argument an alist of path-completions.  See
`org-roam--get-title-path-completions' for details."
  (interactive)
  (let* ((completions (--> (or completions
                               (org-roam--get-title-path-completions))
                           (if filter-fn
                               (funcall filter-fn it)
                             it)))
         (title-with-tags (org-roam-completion--completing-read "File: " completions
                                                                :initial-input initial-prompt))
         (res (cdr (assoc title-with-tags completions)))
         (file-path (plist-get res :path)))
    (if file-path
        (find-file file-path)
      (if (org-roam-capture--in-process-p)
          (user-error "Org-roam capture in process")
        (let ((org-roam-capture--info `((title . ,title-with-tags)
                                       (slug . ,(org-roam--title-to-slug title-with-tags))))
              (org-roam-capture--context 'title))
          (add-hook 'org-capture-after-finalize-hook #'org-roam-capture--find-file-h)
          (org-roam--with-template-error 'org-roam-capture-templates
            (org-roam-capture--capture)))))))

(defun org-roam-find-directory ()
  "Find and open `org-roam-directory'."
  (interactive)
  (find-file org-roam-directory))

(defcustom org-roam-index-file "index.org"
  "Path to the Org-roam index file.
The path can be a string or a function.  If it is a string, it
should be the path (absolute or relative to `org-roam-directory')
to the index file.  If it is is a function, the function should
return the path to the index file.  Otherwise, the index is
assumed to be a note in `org-roam-directory' whose title is
'Index'."
  :type '(choice
          (string :tag "Path to index" "%s")
          (function :tag "Function to generate the path"))
  :group 'org-roam)

(defun org-roam--get-index-path ()
  "Return the path to the index in `org-roam-directory'.
The path to the index can be defined in `org-roam-index-file'.
Otherwise, it is assumed to be a note in `org-roam-directory'
whose title is 'Index'."
  (let* ((index org-roam-index-file)
         (path (pcase index
                 ((pred functionp) (funcall index))
                 ((pred stringp) index)
                 ('nil (user-error "You need to set `org-roam-index-file' before you can jump to it"))
                 (wrong-type (signal 'wrong-type-argument
                                     `((functionp stringp)
                                       ,wrong-type))))))
    (if (f-relative-p index)
        (concat (file-truename org-roam-directory) path)
      index)))

(defun org-roam-jump-to-index ()
  "Find the index file in `org-roam-directory'.
The path to the index can be defined in `org-roam-index-file'.
Otherwise, the function will look in your `org-roam-directory'
for a note whose title is 'Index'.  If it does not exist, the
command will offer you to create one."
  (interactive)
  (let ((index (org-roam--get-index-path)))
    (if (and index
             (file-exists-p index))
        (find-file index)
      (when (y-or-n-p "Index file does not exist.  Would you like to create it? ")
        (org-roam-find-file "Index")))))

;;;; org-roam-find-ref
(defcustom org-roam-include-type-in-ref-path-completions nil
  "When t, include the type in ref-path completions.
Note that this only affects interactive calls.
See `org-roam--get-ref-path-completions' for details."
  :type 'boolean
  :group 'org-roam)
<<<<<<< HEAD

(defun org-roam--get-ref-path-completions (&optional interactive)
  "Return a list of cons pairs for refs to absolute path of Org-roam files.
When INTERACTIVE `org-roam-include-type-in-ref-path-completions'
are non-nil, format the car of the completion-candidates as
'type:ref'."
  (let ((rows (org-roam-db-query [:select [type ref file] :from refs]))
        (include-type (and interactive
                           org-roam-include-type-in-ref-path-completions)))
    (mapcar (lambda (row)
              (cl-destructuring-bind (type ref file) row
                (cons (if include-type
                          (format "%s:%s" type ref)
                        ref)
                      file)))
            rows)))

(defun org-roam-find-ref (arg &optional info)
  "Find and open an Org-roam file from a ref.
INFO is an alist containing additional information.
ARG is used to forward interactive calls to
`org-roam--get-ref-path-completions'"
  (interactive "p")
  (let* ((completions (org-roam--get-ref-path-completions arg))
         (ref (or (cdr (assoc 'ref info))
                  (org-roam-completion--completing-read "Ref: "
                                                        completions
                                                        :require-match t))))
    (find-file (cdr (assoc ref completions)))))
=======

(defun org-roam--get-ref-path-completions (&optional interactive filter)
  "Return a alist of refs to absolute path of Org-roam files.
When `org-roam-include-type-in-ref-path-completions' and
INTERACTIVE are non-nil, format the car of the
completion-candidates as 'type:ref'.
FILTER can either be a string or a function:
- If it is a string, it should be the type of refs to include as
candidates (e.g. \"cite\" ,\"website\" ,etc.)
- If it is a function, it should be the name of a function that
takes three arguments: the type, the ref, and the file of the
current candidate.  It should return t if that candidate is to be
included as a candidate."
  (let ((rows (org-roam-db-query [:select [refs:type refs:ref refs:file ] :from refs
                                  :left :join files
                                  :on (= refs:file files:file)]))
        (include-type (and interactive
                           org-roam-include-type-in-ref-path-completions))
        completions)
    (seq-sort-by (lambda (x)
                   (plist-get (nth 3 x) :mtime))
                 #'time-less-p
                 rows)
    (dolist (row rows completions)
      (pcase-let ((`(,type ,ref ,file-path) row))
        (when (pcase filter
                ('nil t)
                ((pred stringp) (string= type filter))
                ((pred functionp) (funcall filter type ref file-path))
                (wrong-type (signal 'wrong-type-argument
                                    `((stringp functionp)
                                      ,wrong-type))))
          (let ((k (concat
                    (when include-type
                      (format "(%s) " type))
                    ref))
                (v (list :path file-path :type type :ref ref)))
            (push (cons k v) completions)))))))

(defun org-roam--find-ref (ref)
  "Find and open and Org-roam file from REF if it exists.
REF should be the value of '#+ROAM_KEY:' without any
type-information (e.g. 'cite:').
Return nil if the file does not exist."
  (when-let* ((completions (org-roam--get-ref-path-completions))
              (file (plist-get (cdr (assoc ref completions)) :path)))
    (find-file file)))

(defun org-roam-find-ref (arg &optional filter)
  "Find and open an Org-roam file from a ref.
ARG is used to forward interactive calls to
`org-roam--get-ref-path-completions'
FILTER can either be a string or a function:
- If it is a string, it should be the type of refs to include as
candidates (e.g. \"cite\" ,\"website\" ,etc.)
- If it is a function, it should be the name of a function that
takes three arguments: the type, the ref, and the file of the
current candidate.  It should return t if that candidate is to be
included as a candidate."
  (interactive "p")
  (let* ((completions (org-roam--get-ref-path-completions arg filter))
         (ref (org-roam-completion--completing-read "Ref: "
                                                    completions
                                                    :require-match t))
         (file (-> (cdr (assoc ref completions))
                   (plist-get :path))))
    (find-file file)))
>>>>>>> c4189ffa

(defun org-roam--get-roam-buffers ()
  "Return a list of buffers that are Org-roam files."
  (--filter (and (with-current-buffer it (derived-mode-p 'org-mode))
                 (buffer-file-name it)
                 (org-roam--org-roam-file-p (buffer-file-name it)))
            (buffer-list)))

(defun org-roam-switch-to-buffer ()
  "Switch to an existing Org-roam buffer."
  (interactive)
  (let* ((roam-buffers (org-roam--get-roam-buffers))
         (names-and-buffers (mapcar (lambda (buffer)
                                      (cons (or (org-roam--get-title-or-slug
                                                 (buffer-file-name buffer))
                                                (buffer-name buffer))
                                            buffer))
                                    roam-buffers)))
    (unless roam-buffers
      (user-error "No roam buffers"))
    (when-let ((name (org-roam-completion--completing-read "Buffer: " names-and-buffers
                                                           :require-match t)))
      (switch-to-buffer (cdr (assoc name names-and-buffers))))))

(defun org-roam--file-path-from-id (id)
  "The file path for an Org-roam file, with identifier ID."
  (file-truename
   (let* ((ext (or (car org-roam-file-extensions)
                  "org"))
          (file (concat id "." ext)))
     (expand-file-name
      (if org-roam-encrypt-files
          (concat file ".gpg")
        file)
      org-roam-directory))))

;;; The org-roam buffer
;;;; org-roam-link-face
(defface org-roam-link
  '((t :inherit org-link))
  "Face for Org-roam links."
  :group 'org-roam-faces)

(defface org-roam-link-current
  '((t :inherit org-link))
  "Face for Org-roam links pointing to the current buffer."
  :group 'org-roam-faces)

(defface org-roam-link-invalid
  '((t :inherit (error org-link)))
  "Face for Org-roam links that are not valid.
This face is used for links without a destination."
  :group 'org-roam-faces)

;;;; org-roam-backlinks-mode
(define-minor-mode org-roam-backlinks-mode
  "Minor mode for the `org-roam-buffer'.
\\{org-roam-backlinks-mode-map}"
  :lighter " Backlinks"
  :keymap  (let ((map (make-sparse-keymap)))
             (define-key map [mouse-1] 'org-open-at-point)
             (define-key map (kbd "RET") 'org-open-at-point)
             map)
  (if org-roam-backlinks-mode
      (add-hook 'org-open-at-point-functions
                'org-roam-open-at-point nil 'local)
    (remove-hook 'org-open-at-point-functions
                 'org-roam-open-at-point 'local)))

(defun org-roam--in-buffer-p ()
  "Return t if in the Org-roam buffer."
  (and (boundp org-roam-backlinks-mode)
       org-roam-backlinks-mode))

(defun org-roam--retrieve-link-path (&optional pom)
  "Retrieve the path of the link at POM.
The point-or-marker POM can either be a position in the current
buffer or a marker."
  (let ((pom (or pom (point))))
    (org-with-point-at pom
      (plist-get (cadr (org-element-context)) :path))))

(defun org-roam--backlink-to-current-p ()
  "Return t if backlink is to the current Org-roam file."
  (let ((current (buffer-file-name org-roam-buffer--current))
        (backlink-dest (org-roam--retrieve-link-path)))
    (string= current backlink-dest)))

(defun org-roam--roam-link-face (path)
  "Conditional face for org file links.
Applies `org-roam-link-current' if PATH corresponds to the
currently opened Org-roam file in the backlink buffer, or
`org-roam-link-face' if PATH corresponds to any other Org-roam
file."
  (cond ((not (file-exists-p path))
         'org-roam-link-invalid)
        ((and (org-roam--in-buffer-p)
              (org-roam--backlink-to-current-p))
         'org-roam-link-current)
        ((org-roam--org-roam-file-p path)
         'org-roam-link)
        (t
         'org-link)))

<<<<<<< HEAD
;;;; org-roam-backlinks-mode
(defvar org-roam-backlinks-mode-map
  (let ((map (make-sparse-keymap)))
    (define-key map [mouse-1] 'org-open-at-point)
    (define-key map (kbd "RET") 'org-open-at-point)
    map)
  "Keymap for symbol `org-roam-backlinks-mode'.")

(define-minor-mode org-roam-backlinks-mode
  "Minor mode for the `org-roam-buffer'.
\\{org-roam-backlinks-mode-map}"
  :lighter " Backlinks"
  :keymap org-roam-backlinks-mode-map

  (if org-roam-backlinks-mode
      (add-hook 'org-open-at-point-functions
                'org-roam-open-at-point nil 'local)
    (remove-hook 'org-open-at-point-functions
                 'org-roam-open-at-point 'local)))

=======
>>>>>>> c4189ffa
(defun org-roam-open-at-point ()
  "Open an Org-roam link or visit the text previewed at point.
When point is on an Org-roam link, open the link in the Org-roam window.
When point is on the Org-roam preview text, open the link in the Org-roam
window, and navigate to the point.
This function hooks into `org-open-at-point' via `org-open-at-point-functions'."
  (cond
   ;; Org-roam link
   ((let* ((context (org-element-context))
           (type (org-element-property :type context))
           (path (org-element-property :path context)))
      (when (and (eq (org-element-type context) 'link)
                 (string= "file" type)
                 (org-roam--org-roam-file-p (file-truename path)))
        (org-roam--find-file path)
        (org-show-context)
        t)))
   ;; Org-roam preview text
   ((when-let ((file-from (get-text-property (point) 'file-from))
               (p (get-text-property (point) 'file-from-point)))
      (org-roam--find-file file-from)
      (goto-char p)
      (org-show-context)
      t))
   ;; If called via `org-open-at-point', fall back to default behavior.
   (t nil)))

(defun org-roam--find-file (file)
  "Open FILE in the window `org-roam' was called from."
  (if (and org-roam-last-window (window-valid-p org-roam-last-window))
      (progn (with-selected-window org-roam-last-window
               (find-file file))
             (select-window org-roam-last-window))
    (find-file file)))

(defun org-roam--get-backlinks (target)
  "Return the backlinks for TARGET.
TARGET may be a file, for Org-roam file links, or a citation key,
for Org-ref cite links."
  (org-roam-db-query [:select [from, to, properties] :from links
                      :where (= to $s1)
                      :order-by (asc from)]
                     target))

(defun org-roam-store-link ()
  "Store a link to an `org-roam' file."
  (when (org-before-first-heading-p)
    (when-let ((title (cdr (assoc "TITLE" (org-roam--extract-global-props '("TITLE"))))))
      (org-link-store-props
       :type        "file"
       :link        (format "file:%s" (abbreviate-file-name buffer-file-name))
       :description title))))

;;;###autoload
(defalias 'org-roam 'org-roam-buffer-toggle-display)

;;; The global minor org-roam-mode
<<<<<<< HEAD
(defvar org-roam-mode-map
  (make-sparse-keymap)
  "Keymap for mode symbol `org-roam-mode'.")
=======
>>>>>>> c4189ffa

;;;###autoload
(define-minor-mode org-roam-mode
  "Minor mode for Org-roam.

This mode sets up several hooks, to ensure that the cache is updated on file
changes, renames and deletes. It is also in charge of graceful termination of
the database connection.

When called interactively, toggle `org-roam-mode'. with prefix
ARG, enable `org-roam-mode' if ARG is positive, otherwise disable
it.

When called from Lisp, enable `org-roam-mode' if ARG is omitted,
nil, or positive. If ARG is `toggle', toggle `org-roam-mode'.
Otherwise, behave as if called interactively."
  :lighter " Org-roam"
  :keymap  (let ((map (make-sparse-keymap))) map)
  :group 'org-roam
  :require 'org-roam
  :global t
  (cond
   (org-roam-mode
    (add-hook 'find-file-hook #'org-roam--find-file-hook-function)
    (add-hook 'kill-emacs-hook #'org-roam-db--close-all)
    (advice-add 'rename-file :after #'org-roam--rename-file-advice)
    (advice-add 'delete-file :before #'org-roam--delete-file-advice)
    (org-roam-db-build-cache))
   (t
    (remove-hook 'find-file-hook #'org-roam--find-file-hook-function)
    (remove-hook 'kill-emacs-hook #'org-roam-db--close-all)
    (advice-remove 'rename-file #'org-roam--rename-file-advice)
    (advice-remove 'delete-file #'org-roam--delete-file-advice)
    (org-roam-db--close-all)
    ;; Disable local hooks for all org-roam buffers
    (dolist (buf (org-roam--get-roam-buffers))
      (with-current-buffer buf
        (org-link-set-parameters "file" :face 'org-link)
        (remove-hook 'post-command-hook #'org-roam-buffer--update-maybe t)
        (remove-hook 'after-save-hook #'org-roam-db--update-file t))))))

(defun org-roam--find-file-hook-function ()
  "Called by `find-file-hook' when mode symbol `org-roam-mode' is on."
  (when (org-roam--org-roam-file-p)
    (setq org-roam-last-window (get-buffer-window))
    (add-hook 'post-command-hook #'org-roam-buffer--update-maybe nil t)
    (add-hook 'after-save-hook #'org-roam-db--update-file nil t)
    (org-link-set-parameters "file" :face 'org-roam--roam-link-face :store #'org-roam-store-link)
    (org-roam-buffer--update-maybe :redisplay t)))

(defun org-roam--delete-file-advice (file &optional _trash)
  "Advice for maintaining cache consistency when FILE is deleted."
  (when (and (not (auto-save-file-name-p file))
             (org-roam--org-roam-file-p file))
    (org-roam-db--clear-file (file-truename file))))

(defun org-roam--replace-link (file old-path new-path &optional old-desc new-desc)
  "Replace Org-roam file links in FILE with path OLD-PATH to path NEW-PATH.
If OLD-DESC is passed, and is not the same as the link
description, it is assumed that the user has modified the
description, and the description will not be updated. Else,
update with NEW-DESC."
  (with-current-buffer (or (find-buffer-visiting file)
                           (find-file-noselect file))
    (save-excursion
      (let ((link-markers (org-element-map (org-element-parse-buffer) 'link
                   (lambda (l)
                     (let ((type (org-element-property :type l))
                           (path (org-element-property :path l)))
                       (when (and (equal "file" type)
                                  (string-equal (file-truename path)
                                                old-path))
                         (set-marker (make-marker) (org-element-property :begin l))))))))
      (dolist (m link-markers)
        (goto-char m)
        (save-match-data
          (unless (org-in-regexp org-link-bracket-re 1)
            (user-error "No link at point"))
          (let* ((label (if (match-end 2)
                            (match-string-no-properties 2)
                          (org-link-unescape (match-string-no-properties 1))))
                 (new-label (if (string-equal label old-desc)
                                new-desc
                              label)))
            (replace-match (org-link-make-string
                            (concat "file:" (file-relative-name new-path (file-name-directory (buffer-file-name))))
                            new-label)))))))
    (save-buffer)))

(defun org-roam--fix-relative-links (old-path)
  "Fix file-relative links in current buffer.
File relative links are assumed to originate from OLD-PATH. The
replaced links are made relative to the current buffer."
  (let* ((links (org-element-map (org-element-parse-buffer) 'link
                  (lambda (link)
                    (let ((type (org-element-property :type link))
                          (path (org-element-property :path link)))
                      (when (and (equal "file" type)
                                 (f-relative-p path))
                        (cons (set-marker (make-marker)
                                          (org-element-property :begin link))
                              path)))))))
    (save-excursion
      (save-match-data
        (dolist (link links)
          (pcase-let ((`(,marker . ,path) link))
            (goto-char marker)
            (unless (org-in-regexp org-link-bracket-re 1)
              (user-error "No link at point"))
            (let* ((file-path (expand-file-name path (file-name-directory old-path)))
                   (new-path (file-relative-name file-path (file-name-directory (buffer-file-name)))))
              (replace-match (concat "file:" new-path)
                             nil t nil 1))
            (set-marker marker nil)))))))

(defun org-roam--rename-file-advice (old-file new-file-or-dir &rest _args)
  "Rename backlinks of OLD-FILE to refer to NEW-FILE-OR-DIR."
  ;; When rename-file is passed a directory as an argument, compute the new name
  (let ((new-file (if (directory-name-p new-file-or-dir)
                      (expand-file-name (file-name-nondirectory old-file) new-file-or-dir)
                    new-file-or-dir)))
    (when (and (not (auto-save-file-name-p old-file))
               (not (auto-save-file-name-p new-file))
               (org-roam--org-roam-file-p new-file))
      (org-roam-db--ensure-built)
      (let* ((old-path (file-truename old-file))
             (new-path (file-truename new-file))
             (old-slug (org-roam--get-title-or-slug old-file))
             (old-desc (org-roam--format-link-title old-slug))
             (new-slug (or (car (org-roam-db--get-titles old-path))
                           (org-roam--path-to-slug new-path)))
             (new-desc (org-roam--format-link-title new-slug))
             (files-to-rename (org-roam-db-query [:select :distinct [from]
                                                  :from links
                                                  :where (= to $s1)
                                                  :and (= type $s2)]
                                                 old-path
                                                 "roam")))
        ;; Replace links from old-file.org -> new-file.org in all Org-roam files with these links
        (mapc (lambda (file)
                (setq file (if (string-equal (file-truename (car file)) old-path)
                               new-path
                             (car file)))
                (org-roam--replace-link file old-path new-path old-desc new-desc)
                (org-roam-db--update-file file))
              files-to-rename)
        ;; Remove database entries for old-file.org
        (org-roam-db--clear-file old-file)
        ;; If the new path is in a different directory, relative links
        ;; will break. Fix all file-relative links:
        (unless (string= (file-name-directory old-path)
                         (file-name-directory new-path))
          (with-current-buffer (or (find-buffer-visiting new-path)
                                   (find-file-noselect new-path))
            (org-roam--fix-relative-links old-path)
            (save-buffer)))
        (org-roam-db--update-file new-path)))))

;;;; Diagnostics
;;;###autoload
(defun org-roam-version (&optional message)
  "Return `org-roam' version.
Interactively, or when MESSAGE is non-nil, show in the echo area."
  (interactive)
  (let* ((version
          (with-temp-buffer
            (insert-file-contents-literally (locate-library "org-roam.el"))
            (goto-char (point-min))
            (save-match-data
              (if (re-search-forward "\\(?:;; Version: \\([^z-a]*?$\\)\\)" nil nil)
                  (substring-no-properties (match-string 1))
                "N/A")))))
    (if (or message (called-interactively-p 'interactive))
        (message "%s" version)
      version)))

;;;###autoload
(defun org-roam-diagnostics ()
  "Collect and print info for `org-roam' issues."
  (interactive)
  (with-current-buffer (switch-to-buffer-other-window (get-buffer-create "*org-roam diagnostics*"))
    (erase-buffer)
    (insert (propertize "Copy info below this line into issue:\n" 'face '(:weight bold)))
    (insert (format "- Emacs: %s\n" (emacs-version)))
    (insert (format "- Framework: %s\n"
                    (condition-case _
                        (completing-read "I'm using the following Emacs framework:"
                                         '("Doom" "Spacemacs" "N/A" "I don't know"))
                      (quit "N/A"))))
    (insert (format "- Org: %s\n" (org-version nil 'full)))
    (insert (format "- Org-roam: %s" (org-roam-version)))))

(provide 'org-roam)
;;; org-roam.el ends here<|MERGE_RESOLUTION|>--- conflicted
+++ resolved
@@ -448,15 +448,6 @@
 
 (defun org-roam--extract-ref ()
   "Extract the ref from current buffer and return the type and the key of the ref."
-<<<<<<< HEAD
-  (if-let ((ref (cdr (assoc "ROAM_KEY" (org-roam--extract-global-props '("ROAM_KEY"))))))
-      (let* ((type (org-roam--ref-type ref))
-             (key (cond ((string= "cite" type)
-                         (s-chop-prefix (org-roam--cite-prefix ref) ref))
-                        (t ref))))
-        (cons type key))
-    nil))
-=======
   (pcase (cdr (assoc "ROAM_KEY"
                      (org-roam--extract-global-props '("ROAM_KEY"))))
     ('nil nil)
@@ -468,7 +459,6 @@
                         (s-chop-prefix (org-roam--cite-prefix ref) ref))
                        (t ref))))
        (cons type key)))))
->>>>>>> c4189ffa
 
 (defun org-roam--ref-type (ref)
   "Determine the type of the REF from the prefix."
@@ -707,37 +697,6 @@
 See `org-roam--get-ref-path-completions' for details."
   :type 'boolean
   :group 'org-roam)
-<<<<<<< HEAD
-
-(defun org-roam--get-ref-path-completions (&optional interactive)
-  "Return a list of cons pairs for refs to absolute path of Org-roam files.
-When INTERACTIVE `org-roam-include-type-in-ref-path-completions'
-are non-nil, format the car of the completion-candidates as
-'type:ref'."
-  (let ((rows (org-roam-db-query [:select [type ref file] :from refs]))
-        (include-type (and interactive
-                           org-roam-include-type-in-ref-path-completions)))
-    (mapcar (lambda (row)
-              (cl-destructuring-bind (type ref file) row
-                (cons (if include-type
-                          (format "%s:%s" type ref)
-                        ref)
-                      file)))
-            rows)))
-
-(defun org-roam-find-ref (arg &optional info)
-  "Find and open an Org-roam file from a ref.
-INFO is an alist containing additional information.
-ARG is used to forward interactive calls to
-`org-roam--get-ref-path-completions'"
-  (interactive "p")
-  (let* ((completions (org-roam--get-ref-path-completions arg))
-         (ref (or (cdr (assoc 'ref info))
-                  (org-roam-completion--completing-read "Ref: "
-                                                        completions
-                                                        :require-match t))))
-    (find-file (cdr (assoc ref completions)))))
-=======
 
 (defun org-roam--get-ref-path-completions (&optional interactive filter)
   "Return a alist of refs to absolute path of Org-roam files.
@@ -805,7 +764,6 @@
          (file (-> (cdr (assoc ref completions))
                    (plist-get :path))))
     (find-file file)))
->>>>>>> c4189ffa
 
 (defun org-roam--get-roam-buffers ()
   "Return a list of buffers that are Org-roam files."
@@ -910,29 +868,6 @@
         (t
          'org-link)))
 
-<<<<<<< HEAD
-;;;; org-roam-backlinks-mode
-(defvar org-roam-backlinks-mode-map
-  (let ((map (make-sparse-keymap)))
-    (define-key map [mouse-1] 'org-open-at-point)
-    (define-key map (kbd "RET") 'org-open-at-point)
-    map)
-  "Keymap for symbol `org-roam-backlinks-mode'.")
-
-(define-minor-mode org-roam-backlinks-mode
-  "Minor mode for the `org-roam-buffer'.
-\\{org-roam-backlinks-mode-map}"
-  :lighter " Backlinks"
-  :keymap org-roam-backlinks-mode-map
-
-  (if org-roam-backlinks-mode
-      (add-hook 'org-open-at-point-functions
-                'org-roam-open-at-point nil 'local)
-    (remove-hook 'org-open-at-point-functions
-                 'org-roam-open-at-point 'local)))
-
-=======
->>>>>>> c4189ffa
 (defun org-roam-open-at-point ()
   "Open an Org-roam link or visit the text previewed at point.
 When point is on an Org-roam link, open the link in the Org-roam window.
@@ -990,12 +925,6 @@
 (defalias 'org-roam 'org-roam-buffer-toggle-display)
 
 ;;; The global minor org-roam-mode
-<<<<<<< HEAD
-(defvar org-roam-mode-map
-  (make-sparse-keymap)
-  "Keymap for mode symbol `org-roam-mode'.")
-=======
->>>>>>> c4189ffa
 
 ;;;###autoload
 (define-minor-mode org-roam-mode
