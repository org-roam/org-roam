;;; org-roam.el --- A database abstraction layer for Org-mode -*- coding: utf-8; lexical-binding: t; -*-

;; Copyright © 2020-2022 Jethro Kuan <jethrokuan95@gmail.com>

;; Author: Jethro Kuan <jethrokuan95@gmail.com>
;; URL: https://github.com/org-roam/org-roam
;; Keywords: org-mode, roam, convenience
;; Version: 2.2.2
;; Package-Requires: ((emacs "26.1") (dash "2.13") (org "9.4") (emacsql "20230228") (magit-section "3.0.0"))

;; This file is NOT part of GNU Emacs.

;; This program is free software; you can redistribute it and/or modify
;; it under the terms of the GNU General Public License as published by
;; the Free Software Foundation; either version 3, or (at your option)
;; any later version.
;;
;; This program is distributed in the hope that it will be useful,
;; but WITHOUT ANY WARRANTY; without even the implied warranty of
;; MERCHANTABILITY or FITNESS FOR A PARTICULAR PURPOSE.  See the
;; GNU General Public License for more details.
;;
;; You should have received a copy of the GNU General Public License
;; along with GNU Emacs; see the file COPYING.  If not, write to the
;; Free Software Foundation, Inc., 51 Franklin Street, Fifth Floor,
;; Boston, MA 02110-1301, USA.

;;; Commentary:
;;
;; Org-roam is a Roam Research inspired Emacs package and is an addition to
;; Org-mode to have a way to quickly process complex SQL-like queries over a
;; large set of plain text Org-mode files. To achieve this Org-roam provides a
;; database abstraction layer, the capabilities of which include, but are not
;; limited to:
;;
;; - Link graph traversal and visualization.
;; - Instantaneous SQL-like queries on headlines
;;   - What are my TODOs, scheduled for X, or due by Y?
;; - Accessing the properties of a node, such as its tags, refs, TODO state or
;;   priority.
;;
;; All of these functionality is powered by this layer. Hence, at its core
;; Org-roam's primary goal is to provide a resilient dual representation of
;; what's already available in plain text, while cached in a binary database,
;; that is cheap to maintain, easy to understand, and is as up-to-date as it
;; possibly can. For users who would like to perform arbitrary programmatic
;; queries on their Org files Org-roam also exposes an API to this database
;; abstraction layer.
;;
;; -----------------------------------------------------------------------------
;;
;; In order for the package to correctly work through your interactive session
;; it's mandatory to add somewhere to your configuration the next form:
;;
;;     (org-roam-db-autosync-mode)
;;
;; The form can be called both, before or after loading the package, which is up
;; to your preferences. If you call this before the package is loaded, then it
;; will automatically load the package.
;;
;; -----------------------------------------------------------------------------
;;
;; This package also comes with a set of officially supported extensions that
;; provide extra features. You can find them in the "extensions/" subdirectory.
;; These extensions are not automatically loaded with `org-roam`, but they still
;; will be lazy-loaded through their own `autoload's.
;;
;; Org-roam also has other extensions that don't come together with this package.
;; Such extensions are distributed as their own packages, while also
;; authored and maintained by different people on distinct repositories. The
;; majority of them can be found at https://github.com/org-roam and MELPA.
;;
;;; Code:
(require 'dash)

(require 'rx)
(require 'seq)
(require 'cl-lib)

(require 'magit-section)

(require 'emacsql)
(require 'emacsql-sqlite)

(require 'org)
(require 'org-attach)                   ; To set `org-attach-id-dir'
(require 'org-id)
(require 'ol)
(require 'org-element)
(require 'org-capture)

(require 'ansi-color) ; to strip ANSI color codes in `org-roam--list-files'

(eval-when-compile
  (require 'subr-x))

;;; Options
(defgroup org-roam nil
  "A database abstraction layer for Org-mode."
  :group 'org
  :prefix "org-roam-"
  :link '(url-link :tag "Github" "https://github.com/org-roam/org-roam")
  :link '(url-link :tag "Online Manual" "https://www.orgroam.com/manual.html"))

(defgroup org-roam-faces nil
  "Faces used by Org-roam."
  :group 'org-roam
  :group 'faces)

(defcustom org-roam-verbose t
  "Echo messages that are not errors."
  :type 'boolean
  :group 'org-roam)

(defcustom org-roam-directory (expand-file-name "~/org-roam/")
  "Default path to Org-roam files.
All Org files, at any level of nesting, are considered part of the Org-roam."
  :type 'directory
  :group 'org-roam)

(defcustom org-roam-find-file-hook nil
  "Hook run when an Org-roam file is visited."
  :group 'org-roam
  :type 'hook)

(defcustom org-roam-post-node-insert-hook nil
  "Hook run when an Org-roam node is inserted as an Org link.
Each function takes two arguments: the id of the node, and the link description."
  :group 'org-roam
  :type 'hook)

(defcustom org-roam-file-extensions '("org")
  "List of file extensions to be included by Org-Roam.
While a file extension different from \".org\" may be used, the
file still needs to be an `org-mode' file, and it is the user's
responsibility to ensure that."
  :type '(repeat string)
  :group 'org-roam)

(defcustom org-roam-file-exclude-regexp (list org-attach-id-dir)
  "Files matching this regular expression are excluded from the Org-roam."
  :type '(choice
          (repeat
           (string :tag "Regular expression matching files to ignore"))
          (string :tag "Regular expression matching files to ignore")
          (const :tag "Include everything" nil))
  :group 'org-roam)

(defcustom org-roam-list-files-commands
  (if (member system-type '(windows-nt ms-dos cygwin))
      nil
    '(find fd fdfind rg))
  "Commands that will be used to find Org-roam files.

It should be a list of symbols or cons cells representing any of
the following supported file search methods.

The commands will be tried in order until an executable for a
command is found. The Elisp implementation is used if no command
in the list is found.

  `find'

    Use find as the file search method.
    Example command:
      find /path/to/dir -type f \
        \( -name \"*.org\" -o -name \"*.org.gpg\" -name \"*.org.age\" \)

  `fd'

    Use fd as the file search method.
    Example command:
      fd /path/to/dir/ --type file -e \".org\" -e \".org.gpg\" -e \".org.age\"

  `fdfind'

    Same as `fd'. It's an alias that used in some OSes (e.g. Debian, Ubuntu)

  `rg'

    Use ripgrep as the file search method.
    Example command:
       rg /path/to/dir/ --files -g \"*.org\" -g \"*.org.gpg\" -g \"*.org.age\"

By default, `executable-find' will be used to look up the path to
the executable. If a custom path is required, it can be specified
together with the method symbol as a cons cell. For example:
'(find (rg . \"/path/to/rg\"))."
  :type '(set (const :tag "find" find)
              (const :tag "fd" fd)
              (const :tag "fdfind" fdfind)
              (const :tag "rg" rg)
              (const :tag "elisp" nil)))

;;; Library
(defun org-roam-file-p (&optional file)
  "Return t if FILE is an Org-roam file, nil otherwise.
If FILE is not specified, use the current buffer's file-path.

FILE is an Org-roam file if:
- It's located somewhere under `org-roam-directory'
- It has a matching file extension (`org-roam-file-extensions')
- It doesn't match excluded regexp (`org-roam-file-exclude-regexp')"
<<<<<<< HEAD
  (let* ((path (or file (buffer-file-name (buffer-base-buffer))))
         (relative-path (file-relative-name path org-roam-directory))
         (ext (when path (org-roam--file-name-extension path)))
         (ext (if (string= ext "gpg")
                  (org-roam--file-name-extension (file-name-sans-extension path))
                ext))
         (org-roam-dir-p (org-roam-descendant-of-p path org-roam-directory))
         (valid-file-ext-p (member ext org-roam-file-extensions))
         (match-exclude-regexp-p
          (cond
           ((not org-roam-file-exclude-regexp) nil)
           ((stringp org-roam-file-exclude-regexp)
            (string-match-p org-roam-file-exclude-regexp relative-path))
           ((listp org-roam-file-exclude-regexp)
            (let (is-match)
              (dolist (exclude-re org-roam-file-exclude-regexp)
                (setq is-match (or is-match (string-match-p exclude-re relative-path))))
              is-match)))))
    (save-match-data
      (and
       path
       org-roam-dir-p
       valid-file-ext-p
       (not match-exclude-regexp-p)))))

=======
  (when (or file (buffer-file-name (buffer-base-buffer)))
    (let* ((path (or file (buffer-file-name (buffer-base-buffer))))
           (relative-path (file-relative-name path org-roam-directory))
           (ext (org-roam--file-name-extension path))
           (ext (if (or (string= ext "gpg")
                        (string= ext "age"))
                    (org-roam--file-name-extension (file-name-sans-extension path))
                  ext))
           (org-roam-dir-p (org-roam-descendant-of-p path org-roam-directory))
           (valid-file-ext-p (member ext org-roam-file-extensions))
           (match-exclude-regexp-p
            (cond
             ((not org-roam-file-exclude-regexp) nil)
             ((stringp org-roam-file-exclude-regexp)
              (string-match-p org-roam-file-exclude-regexp relative-path))
             ((listp org-roam-file-exclude-regexp)
              (let (is-match)
                (dolist (exclude-re org-roam-file-exclude-regexp)
                  (setq is-match (or is-match (string-match-p exclude-re relative-path))))
                is-match)))))
      (save-match-data
        (and
         path
         org-roam-dir-p
         valid-file-ext-p
         (not match-exclude-regexp-p))))))

;;;###autoload
>>>>>>> 5c06471c
(defun org-roam-list-files ()
  "Return a list of all Org-roam files under `org-roam-directory'.
See `org-roam-file-p' for how each file is determined to be as
part of Org-Roam."
  (org-roam--list-files (expand-file-name org-roam-directory)))

(defun org-roam-buffer-p (&optional buffer)
  "Return t if BUFFER is for an Org-roam file.
If BUFFER is not specified, use the current buffer."
  (let ((buffer (or buffer (current-buffer)))
        path)
    (with-current-buffer buffer
      (and (derived-mode-p 'org-mode)
           (setq path (buffer-file-name (buffer-base-buffer)))
           (org-roam-file-p path)))))

(defun org-roam-buffer-list ()
  "Return a list of buffers that are Org-roam files."
  (--filter (org-roam-buffer-p it)
            (buffer-list)))

(defun org-roam--file-name-extension (filename)
  "Return file name extension for FILENAME.
Like `file-name-extension', but does not strip version number."
  (save-match-data
    (let ((file (file-name-nondirectory filename)))
      (if (and (string-match "\\.[^.]*\\'" file)
               (not (eq 0 (match-beginning 0))))
          (substring file (+ (match-beginning 0) 1))))))

(defun org-roam--list-files (dir)
  "Return all Org-roam files located recursively within DIR.
Use external shell commands if defined in `org-roam-list-files-commands'."
  (let (path exe)
    (cl-dolist (cmd org-roam-list-files-commands)
      (pcase cmd
        (`(,e . ,path)
         (setq path (executable-find path)
               exe  (symbol-name e)))
        ((pred symbolp)
         (setq path (executable-find (symbol-name cmd))
               exe (symbol-name cmd)))
        (wrong-type
         (signal 'wrong-type-argument
                 `((consp symbolp)
                   ,wrong-type))))
      (when path (cl-return)))
    (if-let* ((files (when path
                       (let ((fn (intern (concat "org-roam--list-files-" exe))))
                         (unless (fboundp fn) (user-error "%s is not an implemented search method" fn))
                         (funcall fn path (format "\"%s\"" dir)))))
              (files (seq-filter #'org-roam-file-p files))
              (files (mapcar #'expand-file-name files))) ; canonicalize names
        files
      (org-roam--list-files-elisp dir))))

(defun org-roam--shell-command-files (cmd)
  "Run CMD in the shell and return a list of files.
If no files are found, an empty list is returned."
  (--> cmd
       (shell-command-to-string it)
       (ansi-color-filter-apply it)
       (split-string it "\n")
       (seq-filter (lambda (s)
                     (not (or (null s) (string= "" s)))) it)))

(defun org-roam--list-files-search-globs (exts)
  "Given EXTS, return a list of search globs.
E.g. (\".org\") => (\"*.org\" \"*.org.gpg\")"
  (cl-loop for e in exts
           append (list (format "\"*.%s\"" e)
                        (format "\"*.%s.gpg\"" e)
                        (format "\"*.%s.age\"" e))))

(defun org-roam--list-files-find (executable dir)
  "Return all Org-roam files under DIR, using \"find\", provided as EXECUTABLE."
  (let* ((globs (org-roam--list-files-search-globs org-roam-file-extensions))
         (names (string-join (mapcar (lambda (glob) (concat "-name " glob)) globs) " -o "))
         (command (string-join `(,executable "-L" ,dir "-type f \\(" ,names "\\)") " ")))
    (org-roam--shell-command-files command)))

(defun org-roam--list-files-fd (executable dir)
  "Return all Org-roam files under DIR, using \"fd\", provided as EXECUTABLE."
  (let* ((globs (org-roam--list-files-search-globs org-roam-file-extensions))
         (extensions (string-join (mapcar (lambda (glob) (concat "-e " (substring glob 2 -1))) globs) " "))
         (command (string-join `(,executable "-L" "--type file" ,extensions "." ,dir) " ")))
    (org-roam--shell-command-files command)))

(defalias 'org-roam--list-files-fdfind #'org-roam--list-files-fd)

(defun org-roam--list-files-rg (executable dir)
  "Return all Org-roam files under DIR, using \"rg\", provided as EXECUTABLE."
  (let* ((globs (org-roam--list-files-search-globs org-roam-file-extensions))
         (command (string-join `(,executable "-L" ,dir "--files"
                                             ,@(mapcar (lambda (glob) (concat "-g " glob)) globs)) " ")))
    (org-roam--shell-command-files command)))

(declare-function org-roam--directory-files-recursively "org-roam-compat")

(defun org-roam--list-files-elisp (dir)
  "Return all Org-roam files under DIR, using Elisp based implementation."
  (let ((regex (concat "\\.\\(?:"(mapconcat
                                  #'regexp-quote org-roam-file-extensions
                                  "\\|" )"\\)\\(?:\\.gpg\\|\\.age\\)?\\'"))
        result)
    (dolist (file (org-roam--directory-files-recursively dir regex nil nil t) result)
      (when (and (file-readable-p file)
                 (org-roam-file-p file))
        (push file result)))))

;;; Package bootstrap
(provide 'org-roam)

(cl-eval-when (load eval)
  (require 'org-roam-compat)
  (require 'org-roam-utils)
  (require 'org-roam-db)
  (require 'org-roam-node)
  (require 'org-roam-id)
  (require 'org-roam-capture)
  (require 'org-roam-mode)
  (require 'org-roam-log)
  (require 'org-roam-migrate))

;;; org-roam.el ends here<|MERGE_RESOLUTION|>--- conflicted
+++ resolved
@@ -201,33 +201,6 @@
 - It's located somewhere under `org-roam-directory'
 - It has a matching file extension (`org-roam-file-extensions')
 - It doesn't match excluded regexp (`org-roam-file-exclude-regexp')"
-<<<<<<< HEAD
-  (let* ((path (or file (buffer-file-name (buffer-base-buffer))))
-         (relative-path (file-relative-name path org-roam-directory))
-         (ext (when path (org-roam--file-name-extension path)))
-         (ext (if (string= ext "gpg")
-                  (org-roam--file-name-extension (file-name-sans-extension path))
-                ext))
-         (org-roam-dir-p (org-roam-descendant-of-p path org-roam-directory))
-         (valid-file-ext-p (member ext org-roam-file-extensions))
-         (match-exclude-regexp-p
-          (cond
-           ((not org-roam-file-exclude-regexp) nil)
-           ((stringp org-roam-file-exclude-regexp)
-            (string-match-p org-roam-file-exclude-regexp relative-path))
-           ((listp org-roam-file-exclude-regexp)
-            (let (is-match)
-              (dolist (exclude-re org-roam-file-exclude-regexp)
-                (setq is-match (or is-match (string-match-p exclude-re relative-path))))
-              is-match)))))
-    (save-match-data
-      (and
-       path
-       org-roam-dir-p
-       valid-file-ext-p
-       (not match-exclude-regexp-p)))))
-
-=======
   (when (or file (buffer-file-name (buffer-base-buffer)))
     (let* ((path (or file (buffer-file-name (buffer-base-buffer))))
            (relative-path (file-relative-name path org-roam-directory))
@@ -256,7 +229,6 @@
          (not match-exclude-regexp-p))))))
 
 ;;;###autoload
->>>>>>> 5c06471c
 (defun org-roam-list-files ()
   "Return a list of all Org-roam files under `org-roam-directory'.
 See `org-roam-file-p' for how each file is determined to be as
