--- conflicted
+++ resolved
@@ -240,11 +240,7 @@
   (org-roam--find-files (file-truename
                          (org-roam-get-directory buffer-or-name-or-path))))
 
-<<<<<<< HEAD
-(defun org-roam--make-new-file-path (id &optional absolute buffer-or-name-or-path)
-=======
-(defun org-roam--new-file-path (id &optional absolute)
->>>>>>> b2dc9b33
+(defun org-roam--new-file-path (id &optional absolute buffer-or-name-or-path)
   "Make new file path from identifier `ID'.
 
 If `ABSOLUTE', return an absolute file-path. Else, return a relative file-path."
@@ -377,15 +373,7 @@
                               (org-roam--find-all-files context-path)))
          (title-or-slug (completing-read "File: " completions))
          (absolute-file-path (or (cadr (assoc title-or-slug completions))
-<<<<<<< HEAD
-                                 (org-roam--make-new-file-path
-                                  (org-roam--get-new-id title-or-slug) t
-                                  context-path))))
-    (unless (file-exists-p absolute-file-path)
-      (org-roam--make-file absolute-file-path title-or-slug))
-=======
-                                 (org-roam--make-new-file title-or-slug))))
->>>>>>> b2dc9b33
+                                 (org-roam--make-new-file title-or-slug context-path))))
     (find-file absolute-file-path)))
 
 (defun org-roam-find-file-pick-dir ()
