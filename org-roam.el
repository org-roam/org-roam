--- conflicted
+++ resolved
@@ -485,17 +485,12 @@
   "Find an Org-roam file, and insert a relative org link to it at point.
 If LOWERCASE, downcase the title before insertion.
 FILTER-FN is the name of a function to apply on the candidates
-<<<<<<< HEAD
-which takes as its argument an alist of path-completions.  See
+which takes as its argument an alist of path-completions.
+If DESCRIPTION is provided, use this as the link label. See
 `org-roam--get-title-path-completions' for details.
 If `org-roam-use-roam-links' is non-nil combine standard title
 completions with in-buffer roam-link titles, and insert roam-link
 instead of standard file-link."
-=======
-which takes as its argument an alist of path-completions.
-If DESCRIPTION is provided, use this as the link label. See
-`org-roam--get-title-path-completions' for details."
->>>>>>> 3efe315f
   (interactive "P")
   (let* ((region (and (region-active-p)
                       ;; following may lose active region, so save it
@@ -507,7 +502,6 @@
                            (if filter-fn
                                (funcall filter-fn it)
                              it)))
-<<<<<<< HEAD
          (in-buffer-completions (--> (org-roam--current-buffer-roam-link-titles)
                                      (if filter-fn
                                          (funcall filter-fn it)
@@ -518,28 +512,18 @@
                      :initial-input region-text)
                   (org-roam-completion--completing-read "File: " completions
                                                         :initial-input region-text)))
-         (region-or-title (or region-text title))
+         (description (or description region-text title))
          (target-file-path (cdr (assoc title completions)))
-         (link-description (org-roam--format-link-title (if prefix
-                                                            (downcase region-or-title)
-                                                          region-or-title))))
+         (link-description (org-roam--format-link-title (if lowercase
+                                                            (downcase description)
+                                                          description))))
     (if org-roam-use-roam-links
         (progn
           (when region ;; Remove previously selected text.
             (delete-region (car region) (cdr region)))
           (insert (format "[[roam:%s]]" title)))
       (if (and target-file-path
-=======
-         (title (org-roam-completion--completing-read "File: " completions
-                                                      :initial-input region-text))
-         (description (or description region-text title))
-         (target-file-path (cdr (assoc title completions)))
-         (link-description (org-roam--format-link-title (if lowercase
-                                                            (downcase description)
-                                                          description))))
-    (if (and target-file-path
->>>>>>> 3efe315f
-             (file-exists-p target-file-path))
+               (file-exists-p target-file-path))
         (progn
           (when region ;; Remove previously selected text.
             (delete-region (car region) (cdr region)))
