;;; org-roam-capture.el --- Capture functionality -*- coding: utf-8; lexical-binding: t; -*-

;; Copyright © 2020 Jethro Kuan <jethrokuan95@gmail.com>

;; Author: Jethro Kuan <jethrokuan95@gmail.com>
;; URL: https://github.com/org-roam/org-roam
;; Keywords: org-mode, roam, convenience
;; Version: 2.0.0
;; Package-Requires: ((emacs "26.1") (dash "2.13") (f "0.17.2") (s "1.12.0") (org "9.4") (emacsql "3.0.0") (emacsql-sqlite3 "1.0.2") (magit-section "2.90.1"))

;; This file is NOT part of GNU Emacs.

;; This program is free software; you can redistribute it and/or modify
;; it under the terms of the GNU General Public License as published by
;; the Free Software Foundation; either version 3, or (at your option)
;; any later version.
;;
;; This program is distributed in the hope that it will be useful,
;; but WITHOUT ANY WARRANTY; without even the implied warranty of
;; MERCHANTABILITY or FITNESS FOR A PARTICULAR PURPOSE.  See the
;; GNU General Public License for more details.
;;
;; You should have received a copy of the GNU General Public License
;; along with GNU Emacs; see the file COPYING.  If not, write to the
;; Free Software Foundation, Inc., 51 Franklin Street, Fifth Floor,
;; Boston, MA 02110-1301, USA.

;;; Commentary:
;;
;; This library provides capture functionality for org-roam
;;; Code:
;;;
;;;; Library Requires
(require 'org-capture)
(eval-when-compile
  (require 'org-roam-macs))
(require 'org-roam-db)
(require 'dash)
(require 's)
(require 'cl-lib)

;; Declarations
(declare-function org-roam-ref-add "org-roam" (ref))

(defvar org-roam-directory)

(defvar org-roam-capture--node nil
  "The node passed during an Org-roam capture.
This variable is populated dynamically, and is only non-nil
during the Org-roam capture process.")

(defvar org-roam-capture--info nil
  "A property-list of additional information passed to the Org-roam template.
This variable is populated dynamically, and is only non-nil
during the Org-roam capture process.")

(defconst org-roam-capture--template-keywords '(:if-new :id :link-description :call-location)
  "Keywords used in `org-roam-capture-templates' specific to Org-roam.")

(defcustom org-roam-capture-templates
  '(("d" "default" plain "%?"
     :if-new (file+head "%<%Y%m%d%H%M%S>-${slug}.org"
                        "#+title: ${title}\n")
     :unnarrowed t))
  "Templates for the creation of new entries within Org-roam.

Each entry is a list with the following items:

keys   The keys that will select the template, as a string, characters only, for
       example \"a\" for a template to be selected with a single key, or
       \"bt\" for selection with two keys. When using several keys, keys
       using the same prefix must be together in the list and preceded by a
       2-element entry explaining the prefix key, for example:

                   (\"b\" \"Templates for marking stuff to buy\")

       The \"C\" key is used by default for quick access to the customization of
       the template variable. But if you want to use that key for a template,
       you can.

description   A short string describing the template, which will be shown
              during selection.

type       The type of entry. Valid types are:
               entry       an Org node, with a headline.  Will be filed
                           as the child of the target entry or as a
                           top level entry.  Its default template is:
                             \"* %?\n %a\"
               item        a plain list item, will be placed in the
                           first plain list at the target location.
                           Its default template is:
                             \"- %?\"
               checkitem   a checkbox item.  This differs from the
                           plain list item only in so far as it uses a
                           different default template.  Its default
                           template is:
                             \"- [ ] %?\"
               table-line  a new line in the first table at target location.
                           Its default template is:
                             \"| %? |\"
               plain       text to be inserted as it is.

template     The template for creating the capture item.
             If it is an empty string or nil, a default template based on
             the entry type will be used (see the \"type\" section above).
             Instead of a string, this may also be one of:

                 (file \"/path/to/template-file\")
                 (function function-returning-the-template)

             in order to get a template from a file, or dynamically
             from a function.

The template contains a compulsory :if-new property. This determines the
location of the new node. The :if-new property contains a list, supporting
the following options:

   (file \"path/to/file\")
       The file will be created, and prescribed an ID.

   (file+head \"path/to/file\" \"head content\")
       The file will be created, prescribed an ID, and head content will be
       inserted into the file.

   (file+olp \"path/to/file\" '(\"h1\" \"h2\"))
       The file will be created, prescribed an ID. The OLP (h1, h2) will be
       created, and the point placed after.

   (file+head+olp \"path/to/file\" \"head content\" '(\"h1\" \"h2\"))
       The file will be created, prescribed an ID. Head content will be
       inserted at the start of the file. The OLP (h1, h2) will be created,
       and the point placed after.

The rest of the entry is a property list of additional options.  Recognized
properties are:

 :prepend            Normally newly captured information will be appended at
                     the target location (last child, last table line,
                     last list item...).  Setting this property will
                     change that.

 :immediate-finish   When set, do not offer to edit the information, just
                     file it away immediately.  This makes sense if the
                     template only needs information that can be added
                     automatically.

 :jump-to-captured   When set, jump to the captured entry when finished.

 :empty-lines        Set this to the number of lines that should be inserted
                     before and after the new item.  Default 0, only common
                     other value is 1.

 :empty-lines-before Set this to the number of lines that should be inserted
                     before the new item.  Overrides :empty-lines for the
                     number lines inserted before.

 :empty-lines-after  Set this to the number of lines that should be inserted
                     after the new item.  Overrides :empty-lines for the
                     number of lines inserted after.

 :clock-in           Start the clock in this item.

 :clock-keep         Keep the clock running when filing the captured entry.

 :clock-resume       Start the interrupted clock when finishing the capture.
                     Note that :clock-keep has precedence over :clock-resume.
                     When setting both to t, the current clock will run and
                     the previous one will not be resumed.

 :time-prompt        Prompt for a date/time to be used for date/week trees
                     and when filling the template.

 :tree-type          When `week', make a week tree instead of the month-day
                     tree.  When `month', make a month tree instead of the
                     month-day tree.

 :unnarrowed         Do not narrow the target buffer, simply show the
                     full buffer.  Default is to narrow it so that you
                     only see the new stuff.

 :table-line-pos     Specification of the location in the table where the
                     new line should be inserted.  It should be a string like
                     \"II-3\", meaning that the new line should become the
                     third line before the second horizontal separator line.

 :kill-buffer        If the target file was not yet visited by a buffer when
                     capture was invoked, kill the buffer again after capture
                     is finalized.

 :no-save            Do not save the target file after finishing the capture.

The template defines the text to be inserted.  Often this is an
Org mode entry (so the first line should start with a star) that
will be filed as a child of the target headline.  It can also be
freely formatted text.  Furthermore, the following %-escapes will
be replaced with content and expanded:

  %[pathname] Insert the contents of the file given by
              `pathname'.  These placeholders are expanded at the very
              beginning of the process so they can be used to extend the
              current template.
  %(sexp)     Evaluate elisp `(sexp)' and replace it with the results.
              Only placeholders pre-existing within the template, or
              introduced with %[pathname] are expanded this way.  Since this
              happens after expanding non-interactive %-escapes, those can
              be used to fill the expression.
  %<...>      The result of `format-time-string' on the ... format specification.
  %t          Time stamp, date only.  The time stamp is the current time,
              except when called from agendas with `\\[org-agenda-capture]' or
              with `org-capture-use-agenda-date' set.
  %T          Time stamp as above, with date and time.
  %u, %U      Like the above, but inactive time stamps.
  %i          Initial content, copied from the active region.  If
              there is text before %i on the same line, such as
              indentation, and %i is not inside a %(sexp), that prefix
              will be added before every line in the inserted text.
  %a          Annotation, normally the link created with `org-store-link'.
  %A          Like %a, but prompt for the description part.
  %l          Like %a, but only insert the literal link.
  %L          Like %l, but without brackets (the link content itself).
  %c          Current kill ring head.
  %x          Content of the X clipboard.
  %k          Title of currently clocked task.
  %K          Link to currently clocked task.
  %n          User name (taken from the variable `user-full-name').
  %f          File visited by current buffer when `org-capture' was called.
  %F          Full path of the file or directory visited by current buffer.
  %:keyword   Specific information for certain link types, see below.
  %^g         Prompt for tags, with completion on tags in target file.
  %^G         Prompt for tags, with completion on all tags in all agenda files.
  %^t         Like %t, but prompt for date.  Similarly %^T, %^u, %^U.
              You may define a prompt like: %^{Please specify birthday}t.
              The default date is that of %t, see above.
  %^C         Interactive selection of which kill or clip to use.
  %^L         Like %^C, but insert as link.
  %^{prop}p   Prompt the user for a value for property `prop'.
              A default value can be specified like this:
              %^{prop|default}p.
  %^{prompt}  Prompt the user for a string and replace this sequence with it.
              A default value and a completion table can be specified like this:
              %^{prompt|default|completion2|completion3|...}.
  %?          After completing the template, position cursor here.
  %\\1 ... %\\N Insert the text entered at the nth %^{prompt}, where N
              is a number, starting from 1.

Apart from these general escapes, you can access information specific to
the link type that is created.  For example, calling `org-capture' in emails
or in Gnus will record the author and the subject of the message, which you
can access with \"%:from\" and \"%:subject\", respectively.  Here is a
complete list of what is recorded for each link type.

Link type               |  Available information
------------------------+------------------------------------------------------
bbdb                    |  %:type %:name %:company
vm, wl, mh, mew, rmail, |  %:type %:subject %:message-id
gnus                    |  %:from %:fromname %:fromaddress
                        |  %:to   %:toname   %:toaddress
                        |  %:fromto (either \"to NAME\" or \"from NAME\")
                        |  %:date %:date-timestamp (as active timestamp)
                        |  %:date-timestamp-inactive (as inactive timestamp)
gnus                    |  %:group, for messages also all email fields
eww, w3, w3m            |  %:type %:url
info                    |  %:type %:file %:node
calendar                |  %:type %:date

When you need to insert a literal percent sign in the template,
you can escape ambiguous cases with a backward slash, e.g., \\%i.

In addition to all of the above, Org-roam supports additional
substitutions within its templates. \"${foo}\" will look for the
foo property in the Org-roam node (see the `org-roam-node'). If
the property does not exist, the user will be prompted to fill in
the string value.

Org-roam templates are NOT compatible with regular Org capture:
they rely on additional hacks and hooks to achieve the
streamlined user experience in Org-roam."
  :group 'org-roam
  :type '(repeat
          (choice (list :tag "Multikey description"
                        (string :tag "Keys       ")
                        (string :tag "Description"))
                  (list :tag "Template entry"
                        (string :tag "Keys           ")
                        (string :tag "Description    ")
                        (choice :tag "Capture Type   " :value entry
                                (const :tag "Org entry" entry)
                                (const :tag "Plain list item" item)
                                (const :tag "Checkbox item" checkitem)
                                (const :tag "Plain text" plain)
                                (const :tag "Table line" table-line))
                        (choice :tag "Template       "
                                (string)
                                (list :tag "File"
                                      (const :format "" file)
                                      (file :tag "Template file"))
                                (list :tag "Function"
                                      (const :format "" function)
                                      (function :tag "Template function")))
                        (plist :inline t
                               ;; Give the most common options as checkboxes
                               :options (((const :format "%v " :if-new)
                                          (choice :tag "Node location"
                                                  (list :tag "File"
                                                        (const :format "" file)
                                                        (string :tag "  File"))
                                                  (list :tag "File & Head Content"
                                                        (const :format "" file+head)
                                                        (string :tag "  File")
                                                        (string :tag "  Head Content"))
                                                  (list :tag "File & Outline path"
                                                        (const :format "" file+olp)
                                                        (string :tag "  File")
                                                        (list :tag "Outline path"
                                                              (repeat string :tag "Headline")))
                                                  (list :tag "File & Head Content & Outline path"
                                                        (const :format "" file+head+olp)
                                                        (string :tag "  File")
                                                        (string :tag "  Head Content")
                                                        (list :tag "Outline path"
                                                              (repeat string :tag "Headline")))))
                                         ((const :format "%v " :prepend) (const t))
                                         ((const :format "%v " :immediate-finish) (const t))
                                         ((const :format "%v " :jump-to-captured) (const t))
                                         ((const :format "%v " :empty-lines) (const 1))
                                         ((const :format "%v " :empty-lines-before) (const 1))
                                         ((const :format "%v " :empty-lines-after) (const 1))
                                         ((const :format "%v " :clock-in) (const t))
                                         ((const :format "%v " :clock-keep) (const t))
                                         ((const :format "%v " :clock-resume) (const t))
                                         ((const :format "%v " :time-prompt) (const t))
                                         ((const :format "%v " :tree-type) (const week))
                                         ((const :format "%v " :unnarrowed) (const t))
                                         ((const :format "%v " :table-line-pos) (string))
                                         ((const :format "%v " :kill-buffer) (const t))))))))

(defvar org-roam-capture-new-node-hook (list #'org-roam-capture--insert-ref)
  "Normal-mode hooks run when a new Org-roam node is created.
The current point is the point of the new node.
The hooks must not move the point.")

(defcustom org-roam-capture-ref-templates
  '(("r" "ref" plain "%?"
     :if-new (file+head "${slug}.org"
                        "#+title: ${title}")
     :unnarrowed t))
  "The Org-roam templates used during a capture from the roam-ref protocol.
See `org-roam-capture-templates' for the template documentation."
  :group 'org-roam
  :type '(repeat
          (choice (list :tag "Multikey description"
                        (string :tag "Keys       ")
                        (string :tag "Description"))
                  (list :tag "Template entry"
                        (string :tag "Keys           ")
                        (string :tag "Description    ")
                        (choice :tag "Capture Type   " :value entry
                                (const :tag "Org entry" entry)
                                (const :tag "Plain list item" item)
                                (const :tag "Checkbox item" checkitem)
                                (const :tag "Plain text" plain)
                                (const :tag "Table line" table-line))
                        (choice :tag "Template       "
                                (string)
                                (list :tag "File"
                                      (const :format "" file)
                                      (file :tag "Template file"))
                                (list :tag "Function"
                                      (const :format "" function)
                                      (function :tag "Template function")))
                        (plist :inline t
                               ;; Give the most common options as checkboxes
                               :options (((const :format "%v " :if-new)
                                          (choice :tag "Node location"
                                                  (list :tag "File"
                                                        (const :format "" file)
                                                        (string :tag "  File"))
                                                  (list :tag "File & Head Content"
                                                        (const :format "" file+head)
                                                        (string :tag "  File")
                                                        (string :tag "  Head Content"))
                                                  (list :tag "File & Outline path"
                                                        (const :format "" file+olp)
                                                        (string :tag "  File")
                                                        (list :tag "Outline path"
                                                              (repeat string :tag "Headline")))
                                                  (list :tag "File & Head Content & Outline path"
                                                        (const :format "" file+head+olp)
                                                        (string :tag "  File")
                                                        (string :tag "  Head Content")
                                                        (list :tag "Outline path"
                                                              (repeat string :tag "Headline")))))
                                         ((const :format "%v " :prepend) (const t))
                                         ((const :format "%v " :immediate-finish) (const t))
                                         ((const :format "%v " :jump-to-captured) (const t))
                                         ((const :format "%v " :empty-lines) (const 1))
                                         ((const :format "%v " :empty-lines-before) (const 1))
                                         ((const :format "%v " :empty-lines-after) (const 1))
                                         ((const :format "%v " :clock-in) (const t))
                                         ((const :format "%v " :clock-keep) (const t))
                                         ((const :format "%v " :clock-resume) (const t))
                                         ((const :format "%v " :time-prompt) (const t))
                                         ((const :format "%v " :tree-type) (const week))
                                         ((const :format "%v " :unnarrowed) (const t))
                                         ((const :format "%v " :table-line-pos) (string))
                                         ((const :format "%v " :kill-buffer) (const t))))))))


(defvar org-roam-capture-with-timestamp nil
  "Record a CREATED timestamp with every new node at time of capture."
  )
(defvar org-roam-timestamp-field "CREATED")
(defun org-roam--insert-created-timestamp ()
  (org-entry-put nil org-roam-timestamp-field (format-time-string "[%Y-%m-%d %a %H:%M]"))
)


(defun org-roam-capture-p ()
  "Return t if the current capture process is an Org-roam capture.
This function is to only be called when `org-capture-plist' is
valid for the capture (i.e. initialization, and finalization of
the capture)."
  (plist-get org-capture-plist :org-roam))

(defun org-roam-capture--get (keyword)
  "Get the value for KEYWORD from the `org-roam-capture-template'."
  (plist-get (plist-get org-capture-plist :org-roam) keyword))

(defun org-roam-capture--put (&rest stuff)
  "Put properties from STUFF into the `org-roam-capture-template'."
  (let ((p (plist-get org-capture-plist :org-roam)))
    (while stuff
      (setq p (plist-put p (pop stuff) (pop stuff))))
    (setq org-capture-plist
          (plist-put org-capture-plist :org-roam p))))

;; FIXME: Pending upstream patch
;; https://orgmode.org/list/87h7tv9pkm.fsf@hidden/T/#u
;;
;; Org-capture's behaviour right now is that `org-capture-plist' is valid only
;; during the initialization of the Org-capture buffer. The value of
;; `org-capture-plist' is saved into buffer-local `org-capture-current-plist'.
;; However, the value for that particular capture is no longer accessible for
;; hooks in `org-capture-after-finalize-hook', since the capture buffer has been
;; cleaned up.
;;
;; This advice restores the global `org-capture-plist' during finalization, so
;; the plist is valid during both initialization and finalization of the
;; capture.
(defun org-roam-capture--update-plist (&optional _)
  "Update global plist from local var."
  (setq org-capture-plist org-capture-current-plist))

(advice-add 'org-capture-finalize :before #'org-roam-capture--update-plist)

(defun org-roam-capture--finalize-find-file ()
  "Visit the buffer after Org-capture is done.
This function is to be called in the Org-capture finalization process.
ID is unused."
  (switch-to-buffer (org-capture-get :buffer)))

(defun org-roam-capture--finalize-insert-link ()
  "Insert a link to ID into the buffer where Org-capture was called.
ID is the Org id of the newly captured content.
This function is to be called in the Org-capture finalization process."
  (when-let* ((mkr (org-roam-capture--get :call-location))
              (buf (marker-buffer mkr)))
    (with-current-buffer buf
      (when-let ((region (org-roam-capture--get :region)))
        (org-roam-unshield-region (car region) (cdr region))
        (delete-region (car region) (cdr region))
        (set-marker (car region) nil)
        (set-marker (cdr region) nil))
      (org-with-point-at mkr
        (insert (org-link-make-string (concat "id:" (org-roam-capture--get :id))
                                      (org-roam-capture--get :link-description)))))))

(defun org-roam-capture--finalize ()
  "Finalize the `org-roam-capture' process."
  (when-let ((region (org-roam-capture--get :region)))
    (org-roam-unshield-region (car region) (cdr region)))
  (unless org-note-abort
    (when-let ((finalize (org-roam-capture--get :finalize)))
      (funcall (intern (concat "org-roam-capture--finalize-"
                               (symbol-name (org-roam-capture--get :finalize)))))))
  (remove-hook 'org-capture-after-finalize-hook #'org-roam-capture--finalize))

(defun org-roam-capture--install-finalize ()
  "Install `org-roam-capture--finalize' if the capture is an Org-roam capture."
  (when (org-roam-capture-p)
    (add-hook 'org-capture-after-finalize-hook #'org-roam-capture--finalize)))

(add-hook 'org-capture-prepare-finalize-hook #'org-roam-capture--install-finalize)

(defun org-roam-capture--fill-template (template &optional org-capture-p)
  "Expand TEMPLATE and return it.
It expands ${var} occurrences in TEMPLATE. When ORG-CAPTURE-P,
also run Org-capture's template expansion."
  (funcall (if org-capture-p #'org-capture-fill-template #'identity)
           (org-roam-format
            template
            (lambda (key)
              (let ((fn (intern (concat "org-roam-node-" key)))
                    (ksym (intern (concat ":" key))))
                (cond
                 ((fboundp fn)
                  (funcall fn org-roam-capture--node))
                 ((plist-get org-roam-capture--info ksym)
                  (plist-get org-roam-capture--info ksym))
                 (t (let ((r (completing-read (format "%s: " key) nil)))
                      (plist-put org-roam-capture--info ksym r)
                      r))))))))

(defun org-roam-capture--insert-ref ()
  "Insert the ref if any."
  (when-let ((ref (plist-get org-roam-capture--info :ref)))
    (org-roam-ref-add ref)))

(defun org-roam-capture--goto-location ()
  "Initialize the buffer, and goto the location of the new capture.
Return the ID of the location."
  (let (p)
    (pcase (or (org-roam-capture--get :if-new)
               (user-error "Template needs to specify `:if-new'"))
      (`(file ,path)
       (setq path (expand-file-name
                   (s-trim (org-roam-capture--fill-template path t))
                   org-roam-directory))
       (set-buffer (org-capture-target-buffer path))
       (widen)
       (setq p (point)))
      (`(file+olp ,path ,olp)
       (setq path (expand-file-name
                   (s-trim (org-roam-capture--fill-template path t))
                   org-roam-directory))
       (set-buffer (org-capture-target-buffer path))
       (setq p (point-min))
       (let ((m (org-roam-capture-find-or-create-olp olp)))
         (goto-char m))
       (widen))
      (`(file+head ,path ,head)
       (setq path (expand-file-name
                   (s-trim (org-roam-capture--fill-template path t))
                   org-roam-directory))
       (let ((exists-p (file-exists-p path)))
         (set-buffer (org-capture-target-buffer path))
         (unless exists-p
           (insert (org-roam-capture--fill-template head t))))
       (widen)
       (setq p (point-min)))
      (`(file+head+olp ,path ,head ,olp)
       (setq path (expand-file-name
                   (s-trim (org-roam-capture--fill-template path t))
                   org-roam-directory))
       (widen)
       (let ((exists-p (file-exists-p path)))
         (set-buffer (org-capture-target-buffer path))
         (unless exists-p
           (insert (org-roam-capture--fill-template head t))))
       (setq p (point-min))
       (let ((m (org-roam-capture-find-or-create-olp olp)))
         (goto-char m)))
      (`(node ,title-or-id)
       ;; first try to get ID, then try to get title/alias
       (let ((node (or (org-roam-node-from-id title-or-id)
                       (org-roam-node-from-title-or-alias title-or-id)
                       (user-error "No node with title or id \"%s\" title-or-id"))))
         (set-buffer (org-capture-target-buffer (org-roam-node-file node)))
         (goto-char (org-roam-node-point node))
         (setq p (org-roam-node-point node))
         (org-end-of-subtree t t))))
    (save-excursion
      (goto-char p)
<<<<<<< HEAD
      (when-let ((ref (plist-get org-roam-capture--info :ref)))
        (org-roam-ref-add ref))
      (org-id-get-create)
      (if org-roam-capture-with-timestamp
          (org-roam--insert-created-timestamp))
      )))
=======
      (run-hooks 'org-roam-capture-new-node-hook)
      (org-id-get-create))))
>>>>>>> 1440802b

(defun org-roam-capture-find-or-create-olp (olp)
  "Return a marker pointing to the entry at OLP in the current buffer.
If OLP does not exist, create it. If anything goes wrong, throw
an error, and if you need to do something based on this error,
you can catch it with `condition-case'."
  (let* ((level 1)
         (lmin 1)
         (lmax 1)
         (start (point-min))
         (end (point-max))
         found flevel)
    (unless (derived-mode-p 'org-mode)
      (error "Buffer %s needs to be in Org mode" (current-buffer)))
    (org-with-wide-buffer
     (goto-char start)
     (dolist (heading olp)
       (let ((re (format org-complex-heading-regexp-format
                         (regexp-quote heading)))
             (cnt 0))
         (while (re-search-forward re end t)
           (setq level (- (match-end 1) (match-beginning 1)))
           (when (and (>= level lmin) (<= level lmax))
             (setq found (match-beginning 0) flevel level cnt (1+ cnt))))
         (when (> cnt 1)
           (error "Heading not unique on level %d: %s" lmax heading))
         (when (= cnt 0)
           ;; Create heading if it doesn't exist
           (goto-char end)
           (unless (bolp) (newline))
           (org-insert-heading nil nil t)
           (unless (= lmax 1) (org-do-demote))
           (insert heading)
           (setq end (point))
           (goto-char start)
           (while (re-search-forward re end t)
             (setq level (- (match-end 1) (match-beginning 1)))
             (when (and (>= level lmin) (<= level lmax))
               (setq found (match-beginning 0) flevel level cnt (1+ cnt))))))
       (goto-char found)
       (setq lmin (1+ flevel) lmax (+ lmin (if org-odd-levels-only 1 0)))
       (setq start found
             end (save-excursion (org-end-of-subtree t t))))
     (copy-marker end))))

(defun org-roam-capture--get-node-from-ref (ref)
  "Return the node from reference REF."
  (save-match-data
    (when (string-match org-link-plain-re ref)
      (let ((type (match-string 1 ref))
            (path (match-string 2 ref)))
        (when-let ((id (caar (org-roam-db-query
                              [:select [nodes:id]
                               :from refs
                               :left-join nodes
                               :on (= refs:node-id nodes:id)
                               :where (= refs:type $s1)
                               :and (= refs:ref $s2)
                               :limit 1]
                              type path))))
          (org-roam-populate (org-roam-node-create :id id)))))))

(defun org-roam-capture--get-point ()
  "Return exact point to file for org-capture-template.
This function is used solely in Org-roam's capture templates: see
`org-roam-capture-templates'."
  (let ((id (cond ((plist-get org-roam-capture--info :ref)
                   (if-let ((node (org-roam-capture--get-node-from-ref
                                   (plist-get org-roam-capture--info :ref))))
                       (progn
                         (set-buffer (org-capture-target-buffer (org-roam-node-file node)))
                         (goto-char (org-roam-node-point node))
                         (widen)
                         (org-end-of-subtree t t))
                     (org-roam-capture--goto-location)))
                  ((and (org-roam-node-file org-roam-capture--node)
                        (org-roam-node-point org-roam-capture--node))
                   (set-buffer (org-capture-target-buffer (org-roam-node-file org-roam-capture--node)))
                   (goto-char (org-roam-node-point org-roam-capture--node))
                   (widen)
                   (org-end-of-subtree t t)
                   (org-roam-node-id org-roam-capture--node))
                  (t
                   (org-roam-capture--goto-location)))))
    (org-capture-put :template
                     (org-roam-capture--fill-template (org-capture-get :template)))
    (org-roam-capture--put :id id)
    (org-roam-capture--put :finalize (or (org-capture-get :finalize)
                                         (org-roam-capture--get :finalize)))))

(defun org-roam-capture--convert-template (template &optional props)
  "Convert TEMPLATE from Org-roam syntax to `org-capture-templates' syntax.
PROPS is a plist containing additional Org-roam specific
properties to be added to the template."
  (pcase template
    (`(,key ,desc)
     template)
    (`(,key ,desc ,type ,body . ,rest)
     (setq rest (append rest props))
     (let (org-roam-plist options)
       (while rest
         (let* ((key (pop rest))
                (val (pop rest))
                (custom (member key org-roam-capture--template-keywords)))
           (when (and custom
                      (not val))
             (user-error "Invalid capture template format: %s\nkey %s cannot be nil" template key))
           (if custom
               (setq org-roam-plist (plist-put org-roam-plist key val))
             (setq options (plist-put options key val)))))
       (append `(,key ,desc ,type #'org-roam-capture--get-point ,body)
               options
               (list :org-roam org-roam-plist))))
    (_
     (signal 'invalid-template template))))

;;;###autoload
(cl-defun org-roam-capture- (&key goto keys node info props templates)
  "Main entry point.
GOTO and KEYS correspond to `org-capture' arguments.
INFO is an alist for filling up Org-roam's capture templates.
NODE is an `org-roam-node' construct containing information about the node.
PROPS is a plist containing additional Org-roam properties for each template.
TEMPLATES is a list of org-roam templates."
  (let* ((props (plist-put props :call-location (point-marker)))
         (org-capture-templates
          (mapcar (lambda (template)
                    (org-roam-capture--convert-template template props))
                  (or templates org-roam-capture-templates)))
         (org-roam-capture--node node)
         (org-roam-capture--info info))
    (when (and (not keys)
               (= (length org-capture-templates) 1))
      (setq keys (caar org-capture-templates)))
    (org-capture goto keys)))

;;;###autoload
(defun org-roam-capture (&optional goto keys)
  "Launches an `org-capture' process for a new or existing note.
This uses the templates defined at `org-roam-capture-templates'.
Arguments GOTO and KEYS see `org-capture'."
  (interactive "P")
  (let ((node (org-roam-node-read)))
    (org-roam-capture- :goto goto
                       :keys keys
                       :node node
                       :props '(:immediate-finish nil))))

(provide 'org-roam-capture)

;;; org-roam-capture.el ends here<|MERGE_RESOLUTION|>--- conflicted
+++ resolved
@@ -5,8 +5,8 @@
 ;; Author: Jethro Kuan <jethrokuan95@gmail.com>
 ;; URL: https://github.com/org-roam/org-roam
 ;; Keywords: org-mode, roam, convenience
-;; Version: 2.0.0
-;; Package-Requires: ((emacs "26.1") (dash "2.13") (f "0.17.2") (s "1.12.0") (org "9.4") (emacsql "3.0.0") (emacsql-sqlite3 "1.0.2") (magit-section "2.90.1"))
+;; Version: 1.2.3
+;; Package-Requires: ((emacs "26.1") (dash "2.13") (f "0.17.2") (s "1.12.0") (org "9.3") (emacsql "3.0.0") (emacsql-sqlite3 "1.0.2"))
 
 ;; This file is NOT part of GNU Emacs.
 
@@ -29,395 +29,258 @@
 ;;
 ;; This library provides capture functionality for org-roam
 ;;; Code:
-;;;
 ;;;; Library Requires
 (require 'org-capture)
-(eval-when-compile
-  (require 'org-roam-macs))
+(require 'org-roam-macs)
 (require 'org-roam-db)
 (require 'dash)
 (require 's)
 (require 'cl-lib)
 
 ;; Declarations
-(declare-function org-roam-ref-add "org-roam" (ref))
-
+(defvar org-roam-encrypt-files)
 (defvar org-roam-directory)
-
-(defvar org-roam-capture--node nil
-  "The node passed during an Org-roam capture.
+(defvar org-roam-mode)
+(defvar org-roam-title-to-slug-function)
+(defvar org-roam-file-extensions)
+
+(declare-function  org-roam--get-title-path-completions "org-roam")
+(declare-function  org-roam--get-ref-path-completions   "org-roam")
+(declare-function  org-roam--find-file                  "org-roam")
+(declare-function  org-roam-format-link                "org-roam")
+(declare-function  org-roam--split-ref                 "org-roam")
+(declare-function  org-roam-mode                        "org-roam")
+(declare-function  org-roam-completion--completing-read "org-roam-completion")
+
+(defvar org-roam-capture--file-path nil
+  "The file path for the Org-roam capture.
+This variable is set during the Org-roam capture process.")
+
+(defvar org-roam-capture--info nil
+  "An alist of additional information passed to the Org-roam template.
 This variable is populated dynamically, and is only non-nil
 during the Org-roam capture process.")
 
-(defvar org-roam-capture--info nil
-  "A property-list of additional information passed to the Org-roam template.
-This variable is populated dynamically, and is only non-nil
-during the Org-roam capture process.")
-
-(defconst org-roam-capture--template-keywords '(:if-new :id :link-description :call-location)
+(defvar org-roam-capture--context nil
+  "A symbol, that reflects the context for obtaining the exact point in a file.
+This variable is populated dynamically, and is only active during
+an Org-roam capture process.
+
+The `title' context is used in `org-roam-insert' and
+`org-roam-find-file', where the capture process is triggered upon
+trying to create a new file without that `title'.
+
+The `ref' context is used by `org-roam-protocol', where the
+capture process is triggered upon trying to find or create a new
+note with the given `ref'.")
+
+(defvar org-roam-capture-additional-template-props nil
+  "Additional props to be added to the Org-roam template.")
+
+(defconst org-roam-capture--template-keywords '(:file-name :head :olp)
   "Keywords used in `org-roam-capture-templates' specific to Org-roam.")
 
 (defcustom org-roam-capture-templates
-  '(("d" "default" plain "%?"
-     :if-new (file+head "%<%Y%m%d%H%M%S>-${slug}.org"
-                        "#+title: ${title}\n")
+  `(("d" "default" plain (function org-roam-capture--get-point)
+     "%?"
+     :file-name "%<%Y%m%d%H%M%S>-${slug}"
+     :head "#+title: ${title}\n"
      :unnarrowed t))
-  "Templates for the creation of new entries within Org-roam.
-
-Each entry is a list with the following items:
-
-keys   The keys that will select the template, as a string, characters only, for
-       example \"a\" for a template to be selected with a single key, or
-       \"bt\" for selection with two keys. When using several keys, keys
-       using the same prefix must be together in the list and preceded by a
-       2-element entry explaining the prefix key, for example:
-
-                   (\"b\" \"Templates for marking stuff to buy\")
-
-       The \"C\" key is used by default for quick access to the customization of
-       the template variable. But if you want to use that key for a template,
-       you can.
-
-description   A short string describing the template, which will be shown
-              during selection.
-
-type       The type of entry. Valid types are:
-               entry       an Org node, with a headline.  Will be filed
-                           as the child of the target entry or as a
-                           top level entry.  Its default template is:
-                             \"* %?\n %a\"
-               item        a plain list item, will be placed in the
-                           first plain list at the target location.
-                           Its default template is:
-                             \"- %?\"
-               checkitem   a checkbox item.  This differs from the
-                           plain list item only in so far as it uses a
-                           different default template.  Its default
-                           template is:
-                             \"- [ ] %?\"
-               table-line  a new line in the first table at target location.
-                           Its default template is:
-                             \"| %? |\"
-               plain       text to be inserted as it is.
-
-template     The template for creating the capture item.
-             If it is an empty string or nil, a default template based on
-             the entry type will be used (see the \"type\" section above).
-             Instead of a string, this may also be one of:
-
-                 (file \"/path/to/template-file\")
-                 (function function-returning-the-template)
-
-             in order to get a template from a file, or dynamically
-             from a function.
-
-The template contains a compulsory :if-new property. This determines the
-location of the new node. The :if-new property contains a list, supporting
-the following options:
-
-   (file \"path/to/file\")
-       The file will be created, and prescribed an ID.
-
-   (file+head \"path/to/file\" \"head content\")
-       The file will be created, prescribed an ID, and head content will be
-       inserted into the file.
-
-   (file+olp \"path/to/file\" '(\"h1\" \"h2\"))
-       The file will be created, prescribed an ID. The OLP (h1, h2) will be
-       created, and the point placed after.
-
-   (file+head+olp \"path/to/file\" \"head content\" '(\"h1\" \"h2\"))
-       The file will be created, prescribed an ID. Head content will be
-       inserted at the start of the file. The OLP (h1, h2) will be created,
-       and the point placed after.
-
-The rest of the entry is a property list of additional options.  Recognized
-properties are:
-
- :prepend            Normally newly captured information will be appended at
-                     the target location (last child, last table line,
-                     last list item...).  Setting this property will
-                     change that.
-
- :immediate-finish   When set, do not offer to edit the information, just
-                     file it away immediately.  This makes sense if the
-                     template only needs information that can be added
-                     automatically.
-
- :jump-to-captured   When set, jump to the captured entry when finished.
-
- :empty-lines        Set this to the number of lines that should be inserted
-                     before and after the new item.  Default 0, only common
-                     other value is 1.
-
- :empty-lines-before Set this to the number of lines that should be inserted
-                     before the new item.  Overrides :empty-lines for the
-                     number lines inserted before.
-
- :empty-lines-after  Set this to the number of lines that should be inserted
-                     after the new item.  Overrides :empty-lines for the
-                     number of lines inserted after.
-
- :clock-in           Start the clock in this item.
-
- :clock-keep         Keep the clock running when filing the captured entry.
-
- :clock-resume       Start the interrupted clock when finishing the capture.
-                     Note that :clock-keep has precedence over :clock-resume.
-                     When setting both to t, the current clock will run and
-                     the previous one will not be resumed.
-
- :time-prompt        Prompt for a date/time to be used for date/week trees
-                     and when filling the template.
-
- :tree-type          When `week', make a week tree instead of the month-day
-                     tree.  When `month', make a month tree instead of the
-                     month-day tree.
-
- :unnarrowed         Do not narrow the target buffer, simply show the
-                     full buffer.  Default is to narrow it so that you
-                     only see the new stuff.
-
- :table-line-pos     Specification of the location in the table where the
-                     new line should be inserted.  It should be a string like
-                     \"II-3\", meaning that the new line should become the
-                     third line before the second horizontal separator line.
-
- :kill-buffer        If the target file was not yet visited by a buffer when
-                     capture was invoked, kill the buffer again after capture
-                     is finalized.
-
- :no-save            Do not save the target file after finishing the capture.
-
-The template defines the text to be inserted.  Often this is an
-Org mode entry (so the first line should start with a star) that
-will be filed as a child of the target headline.  It can also be
-freely formatted text.  Furthermore, the following %-escapes will
-be replaced with content and expanded:
-
-  %[pathname] Insert the contents of the file given by
-              `pathname'.  These placeholders are expanded at the very
-              beginning of the process so they can be used to extend the
-              current template.
-  %(sexp)     Evaluate elisp `(sexp)' and replace it with the results.
-              Only placeholders pre-existing within the template, or
-              introduced with %[pathname] are expanded this way.  Since this
-              happens after expanding non-interactive %-escapes, those can
-              be used to fill the expression.
-  %<...>      The result of `format-time-string' on the ... format specification.
-  %t          Time stamp, date only.  The time stamp is the current time,
-              except when called from agendas with `\\[org-agenda-capture]' or
-              with `org-capture-use-agenda-date' set.
-  %T          Time stamp as above, with date and time.
-  %u, %U      Like the above, but inactive time stamps.
-  %i          Initial content, copied from the active region.  If
-              there is text before %i on the same line, such as
-              indentation, and %i is not inside a %(sexp), that prefix
-              will be added before every line in the inserted text.
-  %a          Annotation, normally the link created with `org-store-link'.
-  %A          Like %a, but prompt for the description part.
-  %l          Like %a, but only insert the literal link.
-  %L          Like %l, but without brackets (the link content itself).
-  %c          Current kill ring head.
-  %x          Content of the X clipboard.
-  %k          Title of currently clocked task.
-  %K          Link to currently clocked task.
-  %n          User name (taken from the variable `user-full-name').
-  %f          File visited by current buffer when `org-capture' was called.
-  %F          Full path of the file or directory visited by current buffer.
-  %:keyword   Specific information for certain link types, see below.
-  %^g         Prompt for tags, with completion on tags in target file.
-  %^G         Prompt for tags, with completion on all tags in all agenda files.
-  %^t         Like %t, but prompt for date.  Similarly %^T, %^u, %^U.
-              You may define a prompt like: %^{Please specify birthday}t.
-              The default date is that of %t, see above.
-  %^C         Interactive selection of which kill or clip to use.
-  %^L         Like %^C, but insert as link.
-  %^{prop}p   Prompt the user for a value for property `prop'.
-              A default value can be specified like this:
-              %^{prop|default}p.
-  %^{prompt}  Prompt the user for a string and replace this sequence with it.
-              A default value and a completion table can be specified like this:
-              %^{prompt|default|completion2|completion3|...}.
-  %?          After completing the template, position cursor here.
-  %\\1 ... %\\N Insert the text entered at the nth %^{prompt}, where N
-              is a number, starting from 1.
-
-Apart from these general escapes, you can access information specific to
-the link type that is created.  For example, calling `org-capture' in emails
-or in Gnus will record the author and the subject of the message, which you
-can access with \"%:from\" and \"%:subject\", respectively.  Here is a
-complete list of what is recorded for each link type.
-
-Link type               |  Available information
-------------------------+------------------------------------------------------
-bbdb                    |  %:type %:name %:company
-vm, wl, mh, mew, rmail, |  %:type %:subject %:message-id
-gnus                    |  %:from %:fromname %:fromaddress
-                        |  %:to   %:toname   %:toaddress
-                        |  %:fromto (either \"to NAME\" or \"from NAME\")
-                        |  %:date %:date-timestamp (as active timestamp)
-                        |  %:date-timestamp-inactive (as inactive timestamp)
-gnus                    |  %:group, for messages also all email fields
-eww, w3, w3m            |  %:type %:url
-info                    |  %:type %:file %:node
-calendar                |  %:type %:date
-
-When you need to insert a literal percent sign in the template,
-you can escape ambiguous cases with a backward slash, e.g., \\%i.
-
-In addition to all of the above, Org-roam supports additional
-substitutions within its templates. \"${foo}\" will look for the
-foo property in the Org-roam node (see the `org-roam-node'). If
-the property does not exist, the user will be prompted to fill in
-the string value.
-
-Org-roam templates are NOT compatible with regular Org capture:
-they rely on additional hacks and hooks to achieve the
-streamlined user experience in Org-roam."
+  "Capture templates for Org-roam.
+The Org-roam capture-templates  builds on the default behaviours of
+`org-capture-templates' by expanding them in 3 areas:
+
+1. Template-expansion capabilities are extended with additional
+   custom syntax. See `org-roam-capture--fill-template' for more
+   details.
+
+2. The `:file-name' key is added, which defines the naming format
+   to use when creating new notes. This file-name is relative to
+   `org-roam-directory', and is without the file-extension.
+
+3. The `:head' key is added, which contains the template that is
+   inserted upon the creation of a new file. This is where you
+   your note metadata should go.
+
+Each template should have the following structure:
+
+\(KEY DESCRIPTION `plain' `(function org-roam-capture--get-point)'
+  TEMPLATE
+  `:file-name' FILENAME-FORMAT
+  `:head' HEADER-FORMAT
+  `:unnarrowed t'
+  OPTIONS-PLIST)
+
+The elements of a template-entry and their placement are the same
+as in `org-capture-templates', except that the entry type must
+always be the symbol `plain', and that the target must always be
+the list `(function org-roam-capture--get-point)'.
+
+Org-roam requires the plist elements `:file-name' and `:head' to
+be present, and it’s recommended that `:unnarrowed' be set to t."
   :group 'org-roam
-  :type '(repeat
-          (choice (list :tag "Multikey description"
-                        (string :tag "Keys       ")
-                        (string :tag "Description"))
-                  (list :tag "Template entry"
-                        (string :tag "Keys           ")
-                        (string :tag "Description    ")
-                        (choice :tag "Capture Type   " :value entry
-                                (const :tag "Org entry" entry)
-                                (const :tag "Plain list item" item)
-                                (const :tag "Checkbox item" checkitem)
-                                (const :tag "Plain text" plain)
-                                (const :tag "Table line" table-line))
-                        (choice :tag "Template       "
-                                (string)
-                                (list :tag "File"
-                                      (const :format "" file)
-                                      (file :tag "Template file"))
-                                (list :tag "Function"
-                                      (const :format "" function)
-                                      (function :tag "Template function")))
-                        (plist :inline t
-                               ;; Give the most common options as checkboxes
-                               :options (((const :format "%v " :if-new)
-                                          (choice :tag "Node location"
-                                                  (list :tag "File"
-                                                        (const :format "" file)
-                                                        (string :tag "  File"))
-                                                  (list :tag "File & Head Content"
-                                                        (const :format "" file+head)
-                                                        (string :tag "  File")
-                                                        (string :tag "  Head Content"))
-                                                  (list :tag "File & Outline path"
-                                                        (const :format "" file+olp)
-                                                        (string :tag "  File")
-                                                        (list :tag "Outline path"
-                                                              (repeat string :tag "Headline")))
-                                                  (list :tag "File & Head Content & Outline path"
-                                                        (const :format "" file+head+olp)
-                                                        (string :tag "  File")
-                                                        (string :tag "  Head Content")
-                                                        (list :tag "Outline path"
-                                                              (repeat string :tag "Headline")))))
-                                         ((const :format "%v " :prepend) (const t))
-                                         ((const :format "%v " :immediate-finish) (const t))
-                                         ((const :format "%v " :jump-to-captured) (const t))
-                                         ((const :format "%v " :empty-lines) (const 1))
-                                         ((const :format "%v " :empty-lines-before) (const 1))
-                                         ((const :format "%v " :empty-lines-after) (const 1))
-                                         ((const :format "%v " :clock-in) (const t))
-                                         ((const :format "%v " :clock-keep) (const t))
-                                         ((const :format "%v " :clock-resume) (const t))
-                                         ((const :format "%v " :time-prompt) (const t))
-                                         ((const :format "%v " :tree-type) (const week))
-                                         ((const :format "%v " :unnarrowed) (const t))
-                                         ((const :format "%v " :table-line-pos) (string))
-                                         ((const :format "%v " :kill-buffer) (const t))))))))
-
-(defvar org-roam-capture-new-node-hook (list #'org-roam-capture--insert-ref)
-  "Normal-mode hooks run when a new Org-roam node is created.
-The current point is the point of the new node.
-The hooks must not move the point.")
+  ;; Adapted from `org-capture-templates'
+  :type
+  '(repeat
+    (choice :value ("d" "default" plain (function org-roam-capture--get-point)
+                    "%?"
+                    :file-name "%<%Y%m%d%H%M%S>-${slug}"
+                    :head "#+title: ${title}\n"
+                    :unnarrowed t)
+            (list :tag "Multikey description"
+                  (string :tag "Keys       ")
+                  (string :tag "Description"))
+            (list :tag "Template entry"
+                  (string :tag "Keys              ")
+                  (string :tag "Description       ")
+                  (const :format "" plain)
+                  (const :format "" (function org-roam-capture--get-point))
+                  (choice :tag "Template          "
+                          (string :tag "String"
+                                  :format "String:\n            \
+Template string   :\n%v")
+                          (list :tag "File"
+                                (const :format "" file)
+                                (file :tag "Template file     "))
+                          (list :tag "Function"
+                                (const :format "" function)
+                                (function :tag "Template function ")))
+                  (const :format "File name format  :" :file-name)
+                  (string :format " %v" :value "#+title: ${title}\n")
+                  (const :format "Header format     :" :head)
+                  (string :format "\n%v" :value "%<%Y%m%d%H%M%S>-${slug}")
+                  (const :format "" :unnarrowed) (const :format "" t)
+                  (plist :inline t
+                         :tag "Options"
+                         ;; Give the most common options as checkboxes
+                         :options
+                         (((const :format "%v " :prepend) (const t))
+                          ((const :format "%v " :immediate-finish) (const t))
+                          ((const :format "%v " :jump-to-captured) (const t))
+                          ((const :format "%v " :empty-lines) (const 1))
+                          ((const :format "%v " :empty-lines-before) (const 1))
+                          ((const :format "%v " :empty-lines-after) (const 1))
+                          ((const :format "%v " :clock-in) (const t))
+                          ((const :format "%v " :clock-keep) (const t))
+                          ((const :format "%v " :clock-resume) (const t))
+                          ((const :format "%v " :time-prompt) (const t))
+                          ((const :format "%v " :tree-type) (const week))
+                          ((const :format "%v " :table-line-pos) (string))
+                          ((const :format "%v " :kill-buffer) (const t))))))))
+
+(defcustom org-roam-capture-immediate-template
+  (append (car org-roam-capture-templates) '(:immediate-finish t))
+  "Capture template to use for immediate captures in Org-roam.
+This is a single template, so do not enclose it into a list.
+See `org-roam-capture-templates' for details on templates."
+  :group 'org-roam
+  ;; Adapted from `org-capture-templates'
+  :type
+  '(list :tag "Template entry"
+         :value ("d" "default" plain (function org-roam-capture--get-point)
+                 "%?"
+                 :file-name "%<%Y%m%d%H%M%S>-${slug}"
+                 :head "#+title: ${title}\n"
+                 :unnarrowed t
+                 :immediate-finish t)
+         (string :tag "Keys              ")
+         (string :tag "Description       ")
+         (const :format "" plain)
+         (const :format "" (function org-roam-capture--get-point))
+         (choice :tag "Template          "
+                 (string :tag "String"
+                         :format "String:\n            \
+Template string   :\n%v")
+                 (list :tag "File"
+                       (const :format "" file)
+                       (file :tag "Template file     "))
+                 (list :tag "Function"
+                       (const :format "" function)
+                       (function :tag "Template function ")))
+         (const :format "File name format  :" :file-name)
+         (string :format " %v" :value "#+title: ${title}\n")
+         (const :format "Header format     :" :head)
+         (string :format "\n%v" :value "%<%Y%m%d%H%M%S>-${slug}")
+         (const :format "" :unnarrowed) (const :format "" t)
+         (const :format "" :immediate-finish) (const :format "" t)
+         (plist :inline t
+                :tag "Options"
+                ;; Give the most common options as checkboxes
+                :options
+                (((const :format "%v " :prepend) (const t))
+                 ((const :format "%v " :jump-to-captured) (const t))
+                 ((const :format "%v " :empty-lines) (const 1))
+                 ((const :format "%v " :empty-lines-before) (const 1))
+                 ((const :format "%v " :empty-lines-after) (const 1))
+                 ((const :format "%v " :clock-in) (const t))
+                 ((const :format "%v " :clock-keep) (const t))
+                 ((const :format "%v " :clock-resume) (const t))
+                 ((const :format "%v " :time-prompt) (const t))
+                 ((const :format "%v " :tree-type) (const week))
+                 ((const :format "%v " :table-line-pos) (string))
+                 ((const :format "%v " :kill-buffer) (const t))))))
 
 (defcustom org-roam-capture-ref-templates
-  '(("r" "ref" plain "%?"
-     :if-new (file+head "${slug}.org"
-                        "#+title: ${title}")
+  '(("r" "ref" plain #'org-roam-capture--get-point
+     "%?"
+     :file-name "${slug}"
+     :head "#+title: ${title}\n#+roam_key: ${ref}"
      :unnarrowed t))
   "The Org-roam templates used during a capture from the roam-ref protocol.
-See `org-roam-capture-templates' for the template documentation."
+Details on how to specify for the template is given in `org-roam-capture-templates'."
   :group 'org-roam
-  :type '(repeat
-          (choice (list :tag "Multikey description"
-                        (string :tag "Keys       ")
-                        (string :tag "Description"))
-                  (list :tag "Template entry"
-                        (string :tag "Keys           ")
-                        (string :tag "Description    ")
-                        (choice :tag "Capture Type   " :value entry
-                                (const :tag "Org entry" entry)
-                                (const :tag "Plain list item" item)
-                                (const :tag "Checkbox item" checkitem)
-                                (const :tag "Plain text" plain)
-                                (const :tag "Table line" table-line))
-                        (choice :tag "Template       "
-                                (string)
-                                (list :tag "File"
-                                      (const :format "" file)
-                                      (file :tag "Template file"))
-                                (list :tag "Function"
-                                      (const :format "" function)
-                                      (function :tag "Template function")))
-                        (plist :inline t
-                               ;; Give the most common options as checkboxes
-                               :options (((const :format "%v " :if-new)
-                                          (choice :tag "Node location"
-                                                  (list :tag "File"
-                                                        (const :format "" file)
-                                                        (string :tag "  File"))
-                                                  (list :tag "File & Head Content"
-                                                        (const :format "" file+head)
-                                                        (string :tag "  File")
-                                                        (string :tag "  Head Content"))
-                                                  (list :tag "File & Outline path"
-                                                        (const :format "" file+olp)
-                                                        (string :tag "  File")
-                                                        (list :tag "Outline path"
-                                                              (repeat string :tag "Headline")))
-                                                  (list :tag "File & Head Content & Outline path"
-                                                        (const :format "" file+head+olp)
-                                                        (string :tag "  File")
-                                                        (string :tag "  Head Content")
-                                                        (list :tag "Outline path"
-                                                              (repeat string :tag "Headline")))))
-                                         ((const :format "%v " :prepend) (const t))
-                                         ((const :format "%v " :immediate-finish) (const t))
-                                         ((const :format "%v " :jump-to-captured) (const t))
-                                         ((const :format "%v " :empty-lines) (const 1))
-                                         ((const :format "%v " :empty-lines-before) (const 1))
-                                         ((const :format "%v " :empty-lines-after) (const 1))
-                                         ((const :format "%v " :clock-in) (const t))
-                                         ((const :format "%v " :clock-keep) (const t))
-                                         ((const :format "%v " :clock-resume) (const t))
-                                         ((const :format "%v " :time-prompt) (const t))
-                                         ((const :format "%v " :tree-type) (const week))
-                                         ((const :format "%v " :unnarrowed) (const t))
-                                         ((const :format "%v " :table-line-pos) (string))
-                                         ((const :format "%v " :kill-buffer) (const t))))))))
-
-
-(defvar org-roam-capture-with-timestamp nil
-  "Record a CREATED timestamp with every new node at time of capture."
-  )
-(defvar org-roam-timestamp-field "CREATED")
-(defun org-roam--insert-created-timestamp ()
-  (org-entry-put nil org-roam-timestamp-field (format-time-string "[%Y-%m-%d %a %H:%M]"))
-)
-
+  ;; Adapted from `org-capture-templates'
+  :type
+  '(repeat
+    (choice :value ("d" "default" plain (function org-roam-capture--get-point)
+                    "%?"
+                    :file-name "${slug}"
+                    :head "#+title: ${title}\n#+roam_key: ${ref}\n"
+                    :unnarrowed t)
+            (list :tag "Multikey description"
+                  (string :tag "Keys       ")
+                  (string :tag "Description"))
+            (list :tag "Template entry"
+                  (string :tag "Keys              ")
+                  (string :tag "Description       ")
+                  (const :format "" plain)
+                  (const :format "" (function org-roam-capture--get-point))
+                  (choice :tag "Template          "
+                          (string :tag "String"
+                                  :format "String:\n            \
+Template string   :\n%v")
+                          (list :tag "File"
+                                (const :format "" file)
+                                (file :tag "Template file     "))
+                          (list :tag "Function"
+                                (const :format "" function)
+                                (function :tag "Template function ")))
+                  (const :format "File name format  :" :file-name)
+                  (string :format " %v" :value "#+title: ${title}\n")
+                  (const :format "Header format     :" :head)
+                  (string :format "\n%v" :value "%<%Y%m%d%H%M%S>-${slug}")
+                  (const :format "" :unnarrowed) (const :format "" t)
+                  (plist :inline t
+                         :tag "Options"
+                         ;; Give the most common options as checkboxes
+                         :options
+                         (((const :format "%v " :prepend) (const t))
+                          ((const :format "%v " :immediate-finish) (const t))
+                          ((const :format "%v " :jump-to-captured) (const t))
+                          ((const :format "%v " :empty-lines) (const 1))
+                          ((const :format "%v " :empty-lines-before) (const 1))
+                          ((const :format "%v " :empty-lines-after) (const 1))
+                          ((const :format "%v " :clock-in) (const t))
+                          ((const :format "%v " :clock-keep) (const t))
+                          ((const :format "%v " :clock-resume) (const t))
+                          ((const :format "%v " :time-prompt) (const t))
+                          ((const :format "%v " :tree-type) (const week))
+                          ((const :format "%v " :table-line-pos) (string))
+                          ((const :format "%v " :kill-buffer) (const t))))))))
 
 (defun org-roam-capture-p ()
   "Return t if the current capture process is an Org-roam capture.
-This function is to only be called when `org-capture-plist' is
+This function is to only be called when org-capture-plist is
 valid for the capture (i.e. initialization, and finalization of
 the capture)."
   (plist-get org-capture-plist :org-roam))
@@ -453,37 +316,38 @@
 
 (advice-add 'org-capture-finalize :before #'org-roam-capture--update-plist)
 
-(defun org-roam-capture--finalize-find-file ()
-  "Visit the buffer after Org-capture is done.
-This function is to be called in the Org-capture finalization process.
-ID is unused."
-  (switch-to-buffer (org-capture-get :buffer)))
-
-(defun org-roam-capture--finalize-insert-link ()
-  "Insert a link to ID into the buffer where Org-capture was called.
-ID is the Org id of the newly captured content.
-This function is to be called in the Org-capture finalization process."
-  (when-let* ((mkr (org-roam-capture--get :call-location))
-              (buf (marker-buffer mkr)))
-    (with-current-buffer buf
-      (when-let ((region (org-roam-capture--get :region)))
-        (org-roam-unshield-region (car region) (cdr region))
-        (delete-region (car region) (cdr region))
-        (set-marker (car region) nil)
-        (set-marker (cdr region) nil))
-      (org-with-point-at mkr
-        (insert (org-link-make-string (concat "id:" (org-roam-capture--get :id))
-                                      (org-roam-capture--get :link-description)))))))
-
 (defun org-roam-capture--finalize ()
   "Finalize the `org-roam-capture' process."
-  (when-let ((region (org-roam-capture--get :region)))
-    (org-roam-unshield-region (car region) (cdr region)))
-  (unless org-note-abort
-    (when-let ((finalize (org-roam-capture--get :finalize)))
-      (funcall (intern (concat "org-roam-capture--finalize-"
-                               (symbol-name (org-roam-capture--get :finalize)))))))
-  (remove-hook 'org-capture-after-finalize-hook #'org-roam-capture--finalize))
+  (let* ((finalize (org-roam-capture--get :finalize))
+         ;; In case any regions were shielded before, unshield them
+         (region (when-let ((region (org-roam-capture--get :region)))
+                   (org-roam-unshield-region (car region) (cdr region))))
+         (beg (car region))
+         (end (cdr region)))
+    (unless org-note-abort
+      (pcase finalize
+        ('find-file
+         (when-let ((file-path (org-roam-capture--get :file-path)))
+           (org-roam--find-file file-path)
+           (run-hooks 'org-roam-capture-after-find-file-hook)))
+        ('insert-link
+         (when-let* ((mkr (org-roam-capture--get :insert-at))
+                     (buf (marker-buffer mkr)))
+           (with-current-buffer buf
+             (when region
+               (delete-region (car region) (cdr region)))
+             (let ((path (org-roam-capture--get :file-path))
+                   (type (org-roam-capture--get :link-type))
+                   (desc (org-roam-capture--get :link-description)))
+               (if (eq (point) (marker-position mkr))
+                   (insert (org-roam-format-link path desc type))
+                 (org-with-point-at mkr
+                   (insert (org-roam-format-link path desc type))))))))))
+    (when region
+      (set-marker beg nil)
+      (set-marker end nil))
+    (org-roam-capture--save-file-maybe)
+    (remove-hook 'org-capture-after-finalize-hook #'org-roam-capture--finalize)))
 
 (defun org-roam-capture--install-finalize ()
   "Install `org-roam-capture--finalize' if the capture is an Org-roam capture."
@@ -492,96 +356,105 @@
 
 (add-hook 'org-capture-prepare-finalize-hook #'org-roam-capture--install-finalize)
 
-(defun org-roam-capture--fill-template (template &optional org-capture-p)
-  "Expand TEMPLATE and return it.
-It expands ${var} occurrences in TEMPLATE. When ORG-CAPTURE-P,
-also run Org-capture's template expansion."
-  (funcall (if org-capture-p #'org-capture-fill-template #'identity)
-           (org-roam-format
-            template
-            (lambda (key)
-              (let ((fn (intern (concat "org-roam-node-" key)))
-                    (ksym (intern (concat ":" key))))
-                (cond
-                 ((fboundp fn)
-                  (funcall fn org-roam-capture--node))
-                 ((plist-get org-roam-capture--info ksym)
-                  (plist-get org-roam-capture--info ksym))
-                 (t (let ((r (completing-read (format "%s: " key) nil)))
-                      (plist-put org-roam-capture--info ksym r)
-                      r))))))))
-
-(defun org-roam-capture--insert-ref ()
-  "Insert the ref if any."
-  (when-let ((ref (plist-get org-roam-capture--info :ref)))
-    (org-roam-ref-add ref)))
-
-(defun org-roam-capture--goto-location ()
-  "Initialize the buffer, and goto the location of the new capture.
-Return the ID of the location."
-  (let (p)
-    (pcase (or (org-roam-capture--get :if-new)
-               (user-error "Template needs to specify `:if-new'"))
-      (`(file ,path)
-       (setq path (expand-file-name
-                   (s-trim (org-roam-capture--fill-template path t))
-                   org-roam-directory))
-       (set-buffer (org-capture-target-buffer path))
-       (widen)
-       (setq p (point)))
-      (`(file+olp ,path ,olp)
-       (setq path (expand-file-name
-                   (s-trim (org-roam-capture--fill-template path t))
-                   org-roam-directory))
-       (set-buffer (org-capture-target-buffer path))
-       (setq p (point-min))
-       (let ((m (org-roam-capture-find-or-create-olp olp)))
-         (goto-char m))
-       (widen))
-      (`(file+head ,path ,head)
-       (setq path (expand-file-name
-                   (s-trim (org-roam-capture--fill-template path t))
-                   org-roam-directory))
-       (let ((exists-p (file-exists-p path)))
-         (set-buffer (org-capture-target-buffer path))
-         (unless exists-p
-           (insert (org-roam-capture--fill-template head t))))
-       (widen)
-       (setq p (point-min)))
-      (`(file+head+olp ,path ,head ,olp)
-       (setq path (expand-file-name
-                   (s-trim (org-roam-capture--fill-template path t))
-                   org-roam-directory))
-       (widen)
-       (let ((exists-p (file-exists-p path)))
-         (set-buffer (org-capture-target-buffer path))
-         (unless exists-p
-           (insert (org-roam-capture--fill-template head t))))
-       (setq p (point-min))
-       (let ((m (org-roam-capture-find-or-create-olp olp)))
-         (goto-char m)))
-      (`(node ,title-or-id)
-       ;; first try to get ID, then try to get title/alias
-       (let ((node (or (org-roam-node-from-id title-or-id)
-                       (org-roam-node-from-title-or-alias title-or-id)
-                       (user-error "No node with title or id \"%s\" title-or-id"))))
-         (set-buffer (org-capture-target-buffer (org-roam-node-file node)))
-         (goto-char (org-roam-node-point node))
-         (setq p (org-roam-node-point node))
-         (org-end-of-subtree t t))))
-    (save-excursion
-      (goto-char p)
-<<<<<<< HEAD
-      (when-let ((ref (plist-get org-roam-capture--info :ref)))
-        (org-roam-ref-add ref))
-      (org-id-get-create)
-      (if org-roam-capture-with-timestamp
-          (org-roam--insert-created-timestamp))
-      )))
-=======
-      (run-hooks 'org-roam-capture-new-node-hook)
-      (org-id-get-create))))
->>>>>>> 1440802b
+(defun org-roam-capture--fill-template (str)
+  "Expand the template STR, returning the string.
+This is an extension of org-capture's template expansion.
+
+First, it expands ${var} occurrences in STR, using `org-roam-capture--info'.
+If there is a ${var} with no matching var in the alist, the value
+of var is prompted for via `completing-read'.
+
+Next, it expands the remaining template string using
+`org-capture-fill-template'."
+  (-> str
+      (s-format (lambda (key)
+                  (or (s--aget org-roam-capture--info key)
+                      (when-let ((val (completing-read (format "%s: " key) nil)))
+                        (push (cons key val) org-roam-capture--info)
+                        val))) nil)
+      (org-capture-fill-template)))
+
+(defun org-roam-capture--save-file-maybe ()
+  "Save the file conditionally.
+The file is saved if the original value of :no-save is not t and
+`org-note-abort' is not t. It is added to
+`org-capture-after-finalize-hook'."
+  (cond
+   ((and (org-roam-capture--get :new-file)
+         org-note-abort)
+    (with-current-buffer (org-capture-get :buffer)
+      (set-buffer-modified-p nil)
+      (kill-buffer)))
+   ((and (not (org-roam-capture--get :orig-no-save))
+         (not org-note-abort))
+    (with-current-buffer (org-capture-get :buffer)
+      (save-buffer)))))
+
+(defun org-roam-capture--get-file-path (basename)
+  "Return path for Org-roam file with BASENAME."
+  (let* ((ext (or (car org-roam-file-extensions)
+                  "org"))
+         (file (concat basename "." ext)))
+    (expand-file-name
+     (if org-roam-encrypt-files
+         (concat file ".gpg")
+       file)
+     org-roam-directory)))
+
+(defun org-roam-capture--new-file (&optional allow-existing-file-p)
+  "Return the path to file during an Org-roam capture.
+
+This function reads the file-name attribute of the currently
+active Org-roam template.
+
+If the file path already exists, and not ALLOW-EXISTING-FILE-P,
+raise a warning.
+
+Else, to insert the header content in the file, `org-capture'
+prepends the `:head' property of the Org-roam capture template.
+
+To prevent the creation of a new file if the capture process is
+aborted, we do the following:
+
+1. Save the original value of the capture template's :no-save.
+2. Set the capture template's :no-save to t.
+3. Add a function on `org-capture-before-finalize-hook' that saves
+the file if the original value of :no-save is not t and
+`org-note-abort' is not t."
+  (let* ((name-templ (or (org-roam-capture--get :file-name)
+                         (user-error "Template needs to specify `:file-name'")))
+         (new-id (s-trim (org-roam-capture--fill-template
+                          name-templ)))
+         (file-path (org-roam-capture--get-file-path new-id))
+         (roam-head (or (org-roam-capture--get :head)
+                        ""))
+         (org-template (org-capture-get :template))
+         (roam-template (concat roam-head org-template)))
+    (if (or (file-exists-p file-path)
+            (find-buffer-visiting file-path))
+        (unless allow-existing-file-p
+          (lwarn '(org-roam) :warning
+                 "Attempted to recreate existing file: %s.
+This can happen when your org-roam db is not in sync with your notes.
+Using existing file..." file-path))
+      (make-directory (file-name-directory file-path) t)
+      (org-roam-capture--put :orig-no-save (org-capture-get :no-save)
+                             :new-file t)
+      (pcase org-roam-capture--context
+        ('dailies
+         ;; Populate the header of the daily file before capture to prevent it
+         ;; from appearing in the buffer-restriction
+         (save-window-excursion
+           (find-file file-path)
+           (insert (substring (org-capture-fill-template (concat roam-head "*"))
+                              0 -2))
+           (set-buffer-modified-p nil))
+         (org-capture-put :template org-template))
+        (_
+         (org-capture-put :template roam-template
+                          :type 'plain)))
+      (org-capture-put :no-save t))
+    file-path))
 
 (defun org-roam-capture-find-or-create-olp (olp)
   "Return a marker pointing to the entry at OLP in the current buffer.
@@ -625,63 +498,83 @@
        (setq lmin (1+ flevel) lmax (+ lmin (if org-odd-levels-only 1 0)))
        (setq start found
              end (save-excursion (org-end-of-subtree t t))))
-     (copy-marker end))))
-
-(defun org-roam-capture--get-node-from-ref (ref)
-  "Return the node from reference REF."
-  (save-match-data
-    (when (string-match org-link-plain-re ref)
-      (let ((type (match-string 1 ref))
-            (path (match-string 2 ref)))
-        (when-let ((id (caar (org-roam-db-query
-                              [:select [nodes:id]
-                               :from refs
-                               :left-join nodes
-                               :on (= refs:node-id nodes:id)
-                               :where (= refs:type $s1)
-                               :and (= refs:ref $s2)
-                               :limit 1]
-                              type path))))
-          (org-roam-populate (org-roam-node-create :id id)))))))
+     (point-marker))))
+
+(defun org-roam-capture--get-ref-path (type path)
+  "Get the file path to the ref with TYPE and PATH."
+  (caar (org-roam-db-query
+         [:select [file]
+          :from refs
+          :where (= type $s1)
+          :and (= ref $s2)
+          :limit 1]
+         type path)))
 
 (defun org-roam-capture--get-point ()
   "Return exact point to file for org-capture-template.
+The file to use is dependent on the context:
+
+If the search is via title, it is assumed that the file does not
+yet exist, and Org-roam will attempt to create new file.
+
+If the search is via daily notes, 'time will be passed via
+`org-roam-capture--info'. This is used to alter the default time
+in `org-capture-templates'.
+
+If the search is via ref, it is matched against the Org-roam database.
+If there is no file with that ref, a file with that ref is created.
+
 This function is used solely in Org-roam's capture templates: see
 `org-roam-capture-templates'."
-  (let ((id (cond ((plist-get org-roam-capture--info :ref)
-                   (if-let ((node (org-roam-capture--get-node-from-ref
-                                   (plist-get org-roam-capture--info :ref))))
-                       (progn
-                         (set-buffer (org-capture-target-buffer (org-roam-node-file node)))
-                         (goto-char (org-roam-node-point node))
-                         (widen)
-                         (org-end-of-subtree t t))
-                     (org-roam-capture--goto-location)))
-                  ((and (org-roam-node-file org-roam-capture--node)
-                        (org-roam-node-point org-roam-capture--node))
-                   (set-buffer (org-capture-target-buffer (org-roam-node-file org-roam-capture--node)))
-                   (goto-char (org-roam-node-point org-roam-capture--node))
-                   (widen)
-                   (org-end-of-subtree t t)
-                   (org-roam-node-id org-roam-capture--node))
-                  (t
-                   (org-roam-capture--goto-location)))))
+  (let* ((file-path (pcase org-roam-capture--context
+                      ('capture
+                       (or (cdr (assoc 'file org-roam-capture--info))
+                           (org-roam-capture--new-file)))
+                      ('title
+                       (org-roam-capture--new-file))
+                      ('dailies
+                       (org-capture-put :default-time (cdr (assoc 'time org-roam-capture--info)))
+                       (org-roam-capture--new-file 'allow-existing))
+                      ('ref
+                       (if-let ((ref (cdr (assoc 'ref org-roam-capture--info))))
+                           (pcase (org-roam--split-ref ref)
+                             (`(,type . ,path)
+                              (or (org-roam-capture--get-ref-path type path)
+                                  (org-roam-capture--new-file)))
+                             (_ (user-error "%s is not a valid ref" ref)))
+                         (error "Ref not found in `org-roam-capture--info'")))
+                      (_ (error "Invalid org-roam-capture-context")))))
     (org-capture-put :template
                      (org-roam-capture--fill-template (org-capture-get :template)))
-    (org-roam-capture--put :id id)
-    (org-roam-capture--put :finalize (or (org-capture-get :finalize)
-                                         (org-roam-capture--get :finalize)))))
-
-(defun org-roam-capture--convert-template (template &optional props)
-  "Convert TEMPLATE from Org-roam syntax to `org-capture-templates' syntax.
-PROPS is a plist containing additional Org-roam specific
-properties to be added to the template."
+    (org-roam-capture--put :file-path file-path
+                           :finalize (or (org-capture-get :finalize)
+                                         (org-roam-capture--get :finalize)))
+    (while org-roam-capture-additional-template-props
+      (let ((prop (pop org-roam-capture-additional-template-props))
+            (val (pop org-roam-capture-additional-template-props)))
+        (org-roam-capture--put prop val)))
+    (set-buffer (org-capture-target-buffer file-path))
+    (widen)
+    (if-let* ((olp (org-roam-capture--get :olp)))
+        (condition-case err
+            (when-let ((marker (org-roam-capture-find-or-create-olp olp)))
+              (goto-char marker)
+              (set-marker marker nil))
+          (error
+           (when (org-roam-capture--get :new-file)
+             (kill-buffer))
+           (signal (car err) (cdr err))))
+      (goto-char (point-max)))))
+
+(defun org-roam-capture--convert-template (template)
+  "Convert TEMPLATE from Org-roam syntax to `org-capture-templates' syntax."
   (pcase template
-    (`(,key ,desc)
-     template)
-    (`(,key ,desc ,type ,body . ,rest)
-     (setq rest (append rest props))
-     (let (org-roam-plist options)
+    (`(,_key ,_description) template)
+    (`(,key ,description ,type ,target . ,rest)
+     (let ((converted `(,key ,description ,type ,target
+                             ,(unless (keywordp (car rest)) (pop rest))))
+           org-roam-plist
+           options)
        (while rest
          (let* ((key (pop rest))
                 (val (pop rest))
@@ -689,34 +582,36 @@
            (when (and custom
                       (not val))
              (user-error "Invalid capture template format: %s\nkey %s cannot be nil" template key))
-           (if custom
-               (setq org-roam-plist (plist-put org-roam-plist key val))
-             (setq options (plist-put options key val)))))
-       (append `(,key ,desc ,type #'org-roam-capture--get-point ,body)
-               options
-               (list :org-roam org-roam-plist))))
-    (_
-     (signal 'invalid-template template))))
-
-;;;###autoload
-(cl-defun org-roam-capture- (&key goto keys node info props templates)
-  "Main entry point.
-GOTO and KEYS correspond to `org-capture' arguments.
-INFO is an alist for filling up Org-roam's capture templates.
-NODE is an `org-roam-node' construct containing information about the node.
-PROPS is a plist containing additional Org-roam properties for each template.
-TEMPLATES is a list of org-roam templates."
-  (let* ((props (plist-put props :call-location (point-marker)))
-         (org-capture-templates
-          (mapcar (lambda (template)
-                    (org-roam-capture--convert-template template props))
-                  (or templates org-roam-capture-templates)))
-         (org-roam-capture--node node)
-         (org-roam-capture--info info))
-    (when (and (not keys)
-               (= (length org-capture-templates) 1))
+           (push val (if custom org-roam-plist options))
+           (push key (if custom org-roam-plist options))))
+       (append converted options `(:org-roam ,org-roam-plist))))
+    (_ (user-error "Invalid capture template format: %s" template))))
+
+(defcustom org-roam-capture-after-find-file-hook nil
+  "Hook that is run right after an Org-roam capture process is finalized.
+Suitable for moving point."
+  :group 'org-roam
+  :type 'hook)
+
+(defcustom org-roam-capture-function #'org-capture
+  "Function that is invoked to start the `org-capture' process."
+  :group 'org-roam
+  :type 'function)
+
+(defun org-roam-capture--capture (&optional goto keys)
+  "Create a new file, and return the path to the edited file.
+The templates are defined at `org-roam-capture-templates'.  The
+GOTO and KEYS argument have the same functionality as
+`org-capture'."
+  (let* ((org-capture-templates (mapcar #'org-roam-capture--convert-template org-roam-capture-templates))
+         (one-template-p (= (length org-capture-templates) 1))
+         org-capture-templates-contexts)
+    (when one-template-p
       (setq keys (caar org-capture-templates)))
-    (org-capture goto keys)))
+    (if (or one-template-p
+            (eq org-roam-capture-function 'org-capture))
+        (org-capture goto keys)
+      (funcall-interactively org-roam-capture-function))))
 
 ;;;###autoload
 (defun org-roam-capture (&optional goto keys)
@@ -724,11 +619,21 @@
 This uses the templates defined at `org-roam-capture-templates'.
 Arguments GOTO and KEYS see `org-capture'."
   (interactive "P")
-  (let ((node (org-roam-node-read)))
-    (org-roam-capture- :goto goto
-                       :keys keys
-                       :node node
-                       :props '(:immediate-finish nil))))
+  (unless org-roam-mode (org-roam-mode))
+  (let* ((completions (org-roam--get-title-path-completions))
+         (title-with-keys (org-roam-completion--completing-read "File: "
+                                                                completions))
+         (res (cdr (assoc title-with-keys completions)))
+         (title (or (plist-get res :title) title-with-keys))
+         (file-path (plist-get res :path)))
+    (let ((org-roam-capture--info (list (cons 'title title)
+                                        (cons 'slug (funcall org-roam-title-to-slug-function title))
+                                        (cons 'file file-path)))
+          (org-roam-capture--context 'capture))
+      (condition-case err
+          (org-roam-capture--capture goto keys)
+        (error (user-error "%s.  Please adjust `org-roam-capture-templates'"
+                           (error-message-string err)))))))
 
 (provide 'org-roam-capture)
 
