--- conflicted
+++ resolved
@@ -57,11 +57,7 @@
   :type 'string
   :group 'org-roam)
 
-<<<<<<< HEAD
-(defconst org-roam-db--version 3)
-=======
 (defconst org-roam-db--version 5)
->>>>>>> c4189ffa
 (defconst org-roam-db--sqlite-available-p
   (with-demoted-errors "Org-roam initialization: %S"
     (emacsql-sqlite-ensure-binary)
@@ -159,13 +155,8 @@
     'ignore
     (if (< version org-roam-db--version)
         (progn
-<<<<<<< HEAD
-          (message (format "Upgrading the Org-roam database from version %d to version %d"
-                           version org-roam-db--version))
-=======
           (org-roam-message (format "Upgrading the Org-roam database from version %d to version %d"
                                     version org-roam-db--version))
->>>>>>> c4189ffa
           (org-roam-db-build-cache t))))
   version)
 
@@ -236,8 +227,6 @@
     :values $v1]
    (list (vector file titles))))
 
-<<<<<<< HEAD
-=======
 (defun org-roam-db--insert-tags (file tags)
   "Insert TAGS for a FILE into the Org-roam cache."
   (org-roam-db-query
@@ -245,7 +234,6 @@
     :values $v1]
    (list (vector file tags))))
 
->>>>>>> c4189ffa
 (defun org-roam-db--insert-ref (file ref)
   "Insert REF for FILE into the Org-roam cache."
   (let ((key (cdr ref))
@@ -399,25 +387,6 @@
          (current-files (org-roam-db--get-current-files))
          all-files all-links all-titles all-refs all-tags)
     (dolist (file org-roam-files)
-<<<<<<< HEAD
-      (org-roam--with-temp-buffer
-        (insert-file-contents file)
-        (let ((contents-hash (secure-hash 'sha1 (current-buffer))))
-          (unless (string= (gethash file current-files)
-                           contents-hash)
-            (org-roam-db--clear-file file)
-            (setq all-files
-                  (cons (vector file contents-hash time) all-files))
-            (when-let (links (org-roam--extract-links file))
-              (setq all-links (append links all-links)))
-            (let ((titles (org-roam--extract-and-format-titles file)))
-              (setq all-titles (cons (vector file titles) all-titles)))
-            (when-let* ((ref (org-roam--extract-ref))
-                        (type (car ref))
-                        (key (cdr ref)))
-              (setq all-refs (cons (vector key file type) all-refs))))
-          (remhash file current-files))))
-=======
       (let* ((attr (file-attributes file))
              (atime (file-attribute-access-time attr))
              (mtime (file-attribute-modification-time attr)))
@@ -441,7 +410,6 @@
                           (key (cdr ref)))
                 (setq all-refs (cons (vector key file type) all-refs))))
             (remhash file current-files)))))
->>>>>>> c4189ffa
     (dolist (file (hash-table-keys current-files))
       ;; These files are no longer around, remove from cache...
       (org-roam-db--clear-file file))
