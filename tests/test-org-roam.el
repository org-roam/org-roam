--- conflicted
+++ resolved
@@ -263,11 +263,7 @@
 
     (expect (org-roam-db-query [:select * :from refs])
             :to-have-same-items-as
-<<<<<<< HEAD
-            (list (list "https://google.com/" (org-roam-test-abs-path "web_ref.org") "website")))
-=======
             (list (list "https://google.com/" (test-org-roam--abs-path "web_ref.org") "website")))
->>>>>>> c4189ffa
 
     ;; Expect rebuilds to be really quick (nothing changed)
     (expect (org-roam-db-build-cache)
@@ -461,13 +457,8 @@
   (it "delete web_ref"
     (expect (org-roam-db-query [:select * :from refs])
             :to-have-same-items-as
-<<<<<<< HEAD
-            (list (list "https://google.com/" (org-roam-test-abs-path "web_ref.org") "website")))
-    (delete-file (org-roam-test-abs-path "web_ref.org"))
-=======
             (list (list "https://google.com/" (test-org-roam--abs-path "web_ref.org") "website")))
     (delete-file (test-org-roam--abs-path "web_ref.org"))
->>>>>>> c4189ffa
     (expect (org-roam-db-query [:select * :from refs])
             :to-have-same-items-as
             (list))))
